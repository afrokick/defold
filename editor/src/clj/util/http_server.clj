--- conflicted
+++ resolved
@@ -1,13 +1,8 @@
 (ns util.http-server
   (:require [clojure.java.io :as io]
             [service.log :as log])
-<<<<<<< HEAD
-  (:import [java.io IOException OutputStream ByteArrayInputStream ByteArrayOutputStream BufferedOutputStream]
+  (:import [java.io InputStream IOException OutputStream ByteArrayInputStream ByteArrayOutputStream BufferedOutputStream]
            [java.net InetSocketAddress URLDecoder]
-=======
-  (:import [java.io InputStream IOException OutputStream ByteArrayInputStream ByteArrayOutputStream BufferedOutputStream]
-           [java.net InetSocketAddress]
->>>>>>> 09bd01cf
            [org.apache.commons.io IOUtils]
            [com.sun.net.httpserver HttpExchange HttpHandler HttpServer]))
 
