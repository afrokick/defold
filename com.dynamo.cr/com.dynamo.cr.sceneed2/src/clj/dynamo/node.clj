--- conflicted
+++ resolved
@@ -4,29 +4,19 @@
 
 Second, this namespace defines some of the basic node types and mixins."
   (:require [clojure.set :as set]
-<<<<<<< HEAD
-            [clojure.tools.macro :as ctm]
-=======
             [clojure.core.match :refer [match]]
             [clojure.tools.macro :refer [name-with-attributes]]
->>>>>>> 10cf7cc1
             [plumbing.core :refer [defnk]]
             [schema.core :as s]
             [dynamo.property :as dp :refer [defproperty]]
             [dynamo.system :as ds]
-<<<<<<< HEAD
-            [dynamo.types :refer :all]
-            [dynamo.util :refer :all]
-=======
             [dynamo.types :as t :refer :all]
             [dynamo.util :refer :all]
             [internal.node :as in]
+            [internal.outline :as outline]
             [internal.property :as ip]
->>>>>>> 10cf7cc1
             [internal.graph.dgraph :as dg]
-            [internal.graph.lgraph :as lg]
-            [internal.node :as in]
-            [internal.outline :as outline]))
+            [internal.graph.lgraph :as lg]))
 
 (set! *warn-on-reflection* true)
 
@@ -158,73 +148,6 @@
          (in/define-node-record  '~record-name '~symb ~symb)
          (in/define-print-method '~record-name '~symb ~symb)
          (var ~symb)))))
-
-(defprotocol Builder
-  (construct [this args])
-  (defaults [this]))
-
-(defrecord NodeTypeImpl [supers constructor inputs properties transforms transform-types event-handlers methods record-methods impls interfaces]
-  Builder
-  (defaults [this]       (map-vals default-property-value properties))
-  (construct [this args] (apply constructor :_id (in/tempid) :descriptor this (mapcat identity (merge (defaults this) args)))))
-
-(defn attribute-merge [m [k v]]
-  (merge-with in/deep-merge m {k v}))
-
-(defmacro defnode3
-  [symb & args]
-  (let [[symb body-forms] (ctm/name-with-attributes symb args)
-        base-attrs        (mapcat (partial in/compile-defnode-form symb) node-intrinsics)
-        override-attrs    (mapcat (partial in/compile-defnode-form symb) body-forms)
-        ]
-    (println :override-attrs override-attrs)
-    `(do
-       (declare ~symb)
-       (let [record-ctor#   (ns-resolve *ns* (in/record-constructor-name '~symb))
-
-             supers#            (mapcat #(when (= :supers (first %)) (second %)) ~override-attrs)
-             _# (println :supers supers#)
-             super-attrs#       (map (comp var-get resolve) supers#)
-             _# (println :super-attrs super-attrs#)
-             ctor#              {:constructor (fn [& {:as property-values#}]
-                                                (assert record-ctor# (str "Internal error, no record for " '~symb " node. Try redefining the node."))
-                                                (record-ctor# property-values#))}
-             _# (println :ctor ctor#)
-             attrs#             (reduce attribute-merge ctor# (list ~@base-attrs super-attrs# ~@override-attrs))
-             _# (println :attrs attrs#)
-             ]
-        #_(in/emit-defrecord (in/classname-for ~symb) attrs#)
-        (def ~symb (map->NodeTypeImpl attrs#))
-        #_(defn ~(in/constructor-name symb) [& {:as args#}] (construct ~`~symb args#))
-        #_(var ~symb)))))
-
-;; TODO - evaluate property and output types in the generated code instead of compile-defnode-form
-;; TODO - create function wrappers for event handlers in the generated code
-;; TODO - reimplement protocol and interface methods
-
-(defnode3 BasicNode)
-
-(make-basic-node)
-
-(defnode3 BasicNode2
-  (inherits BasicNode)
-  (property foo s/Str))
-
-(defnode3 GChildNode (inherits BasicNode2))
-
-(construct BasicNode2 {})
-
-(make-basic-node-2)
-
-(ns-unmap 'dynamo.node 'BasicNode)
-(ns-unmap 'dynamo.node 'make-basic-node)
-(ns-unmap 'dynamo.node 'make-basic-node-2)
-(ns-unmap 'dynamo.node 'BasicNode2)
-
-(satisfies? Builder BasicNode)
-
-(macroexpand '(defnode3 BasicNode))
-(macroexpand '(defnode3 BasicNode2 (inherits BasicNode)))
 
 (defn abort
   "Abort production function and use substitute value."
@@ -296,13 +219,6 @@
   NamingContext
   (lookup [this nm] (-> (get-node-value this :dictionary) (get nm))))
 
-(defn find-node
-  ([attr val]
-    (find-node (ds/current-scope) attr val))
-  ([scope attr val]
-    (when scope
-      (filter #(= val (get % attr)) (flatten (get-node-inputs scope :nodes))))))
-
 (defnode RootScope
   "There should be exactly one RootScope in the graph, with ID 1.
 RootScope has no parent."
@@ -329,22 +245,15 @@
     (visible false)))
 
 (defnode Saveable
-<<<<<<< HEAD
+  "Mixin. Content root nodes (i.e., top level nodes for an editor tab) can inherit
+this node to indicate that 'Save' is a meaningful action.
+
+Inheritors are required to supply a production function for the :save output."
   (output save s/Keyword :abstract))
 
 (defnode ResourceNode
   (property filename (s/protocol PathManipulation) (visible false)))
 
-
-
 (defnode OutlineNode
   (input  children [OutlineItem])
-  (output tree     [OutlineItem] outline/outline-tree-producer))
-=======
-  "Mixin. Content root nodes (i.e., top level nodes for an editor tab) can inherit
-this node to indicate that 'Save' is a meaningful action.
-
-Inheritors are required to supply a production function for the :save output."
-  (output save s/Keyword :abstract))
-
->>>>>>> 10cf7cc1
+  (output tree     [OutlineItem] outline/outline-tree-producer))