package com.dynamo.cr.server.model.test;

import com.dynamo.cr.server.model.*;
import com.dynamo.cr.server.test.Util;
import org.eclipse.persistence.config.PersistenceUnitProperties;
import org.eclipse.persistence.jpa.PersistenceProvider;
import org.junit.After;
import org.junit.Before;
import org.junit.Test;

import javax.persistence.EntityManager;
import javax.persistence.EntityManagerFactory;
import javax.persistence.RollbackException;
import javax.persistence.TypedQuery;
import java.io.File;
import java.util.*;

import static org.hamcrest.CoreMatchers.is;
import static org.junit.Assert.*;

public class ModelTest {

    static final String CARL_CONTENT_EMAIL = "carl.content@gmail.com";
    static final String JOE_CODER_EMAIL = "joe.coder@gmail.com";
    static final String LISA_USER_EMAIL = "lisa.user@gmail.com";

    static final long FREE_PRODUCT_ID = 1l;
    static final long SMALL_PRODUCT_ID = 2l;

    private static final String PERSISTENCE_UNIT_NAME = "unit-test";
    private static EntityManagerFactory factory;
    private EntityManager em;

    Project p1;
    Project p2;

    @Before
    public void setUp() throws Exception {

        // "drop-and-create-tables" can't handle model changes correctly. We need to drop all tables first.
        // Eclipse-link only drops tables currently specified. When the model change the table set also change.
        File tmp_testdb = new File("tmp/testdb");
        if (tmp_testdb.exists()) {
            getClass().getClassLoader().loadClass("org.apache.derby.jdbc.EmbeddedDriver");
            Util.dropAllTables();
        }

        HashMap<String, Object> props = new HashMap<String, Object>();
        props.put(PersistenceUnitProperties.CLASSLOADER, this.getClass().getClassLoader());
        // NOTE: JPA-PersistenceUnits: unit-test in plug-in MANIFEST.MF has to be set. Otherwise the persistence unit is not found.
        System.setProperty(PersistenceUnitProperties.ECLIPSELINK_PERSISTENCE_XML, "META-INF/test_persistence.xml");
        factory = new PersistenceProvider().createEntityManagerFactory(PERSISTENCE_UNIT_NAME, props);
        // This is the non-OSGi way of creating a factory.
        //factory = Persistence.createEntityManagerFactory(PERSISTENCE_UNIT_NAME, props);

        em = factory.createEntityManager();
        createData();
    }

    @After
    public void tearDown() {
        // Some database validation
        ModelUtil.validateDatabase(em);

        em.close();
        // NOTE: Important to close the factory if the tables should be dropped and created in setUp above (drop-and-create-tables in persistance.xml)
        factory.close();
    }

    User newUser(String email, String firstName, String lastName, String password) {
        User u = new User();
        u.setEmail(email);
        u.setFirstName(firstName);
        u.setLastName(lastName);
        u.setPassword(password);
        return u;
    }

    InvitationAccount newInvitationAccount(User user, int originalCount) {
        InvitationAccount account = new InvitationAccount();
        account.setUser(user);
        account.setOriginalCount(originalCount);
        account.setCurrentCount(originalCount);
        return account;
    }

    void createData() {
        em.getTransaction().begin();

        User u1 = newUser(CARL_CONTENT_EMAIL, "Carl", "Content", "carl");
        em.persist(u1);
        InvitationAccount a1 = newInvitationAccount(u1, 1);
        em.persist(a1);
        User u2 = newUser(JOE_CODER_EMAIL, "Joe", "Coder", "joe");
        em.persist(u2);
        InvitationAccount a2 = newInvitationAccount(u2, 1);
        em.persist(a2);
        User u3 = newUser(LISA_USER_EMAIL, "Lisa", "User", "lisa");
        em.persist(u3);
        InvitationAccount a3 = newInvitationAccount(u3, 1);
        em.persist(a3);

        // Create new projects
        p1 = ModelUtil.newProject(em, u1, "Carl Contents Project", "Carl Contents Project Description");
        p2 = ModelUtil.newProject(em, u2, "Joe Coders' Project", "Joe Coders' Project Description");

        // Add users to project
        ModelUtil.addMember(p1, u2);
        ModelUtil.addMember(p1, u3);
        ModelUtil.addMember(p2, u1);
        ModelUtil.addMember(p2, u3);

        // Set up connections
        ModelUtil.connect(u1, u2);
        ModelUtil.connect(u1, u3);

        em.persist(u1);
        em.persist(u2);
        em.persist(u3);

        em.getTransaction().commit();
    }

    @Test
    public void testConnections() throws Exception {
        User u1 = ModelUtil.findUserByEmail(em, CARL_CONTENT_EMAIL);
        User u2 = ModelUtil.findUserByEmail(em, JOE_CODER_EMAIL);
        User u3 = ModelUtil.findUserByEmail(em, LISA_USER_EMAIL);

        assertTrue(u1.getConnections().contains(u2));
        assertTrue(u2.getConnections().contains(u1));

        assertTrue(u1.getConnections().contains(u3));
        assertTrue(u3.getConnections().contains(u1));
    }

    @Test
    public void getUser() {
        User u1 = ModelUtil.findUserByEmail(em, CARL_CONTENT_EMAIL);
        assertNotNull(u1);
        assertEquals(CARL_CONTENT_EMAIL, u1.getEmail());

        User u2 = ModelUtil.findUserByEmail(em, JOE_CODER_EMAIL);
        assertNotNull(u2);
        assertEquals(JOE_CODER_EMAIL, u2.getEmail());
    }

    @Test
    public void authenticate() {
        User u1 = ModelUtil.findUserByEmail(em, CARL_CONTENT_EMAIL);
        assertTrue(u1.authenticate("carl"));
        assertFalse(u1.authenticate("xyz"));
    }

    @Test(expected=RollbackException.class)
    public void createExistingUser() {
        em.getTransaction().begin();

        User u1 = new User();
        u1.setEmail(CARL_CONTENT_EMAIL);
        u1.setFirstName("Carl");
        u1.setLastName("Content");
        u1.setPassword("carl");
        em.persist(u1);

        em.getTransaction().commit();
    }

    @Test(expected=RollbackException.class)
    public void createInvalidUser() {
        // null is not a valid first name
        em.getTransaction().begin();

        User u1 = new User();
        u1.setEmail("foo@bar.com");
        u1.setFirstName(null);
        u1.setLastName("Content");
        u1.setPassword("foo");
        em.persist(u1);

        em.getTransaction().commit();
    }

    @Test
    public void testProject() throws Exception {
        User u = ModelUtil.findUserByEmail(em, CARL_CONTENT_EMAIL);
        List<Project> allProjects = new ArrayList<Project>(u.getProjects());

        TypedQuery<Project> q = em.createQuery("select t from Project t where t.owner = :user", Project.class);
        q.setParameter("user", u);
        List<Project> myProjects = q.getResultList();

        assertEquals(2, allProjects.size());
        assertEquals(u, myProjects.get(0).getOwner());
    }

    @Test(expected=RollbackException.class)
    public void testRemoveUserConstraintViolation() throws Exception {
        // Test that we can't remove a user that is part of projects
        User u = ModelUtil.findUserByEmail(em, LISA_USER_EMAIL);
        em.getTransaction().begin();
        em.remove(u);
        em.getTransaction().commit();
    }

    @Test(expected=RollbackException.class)
    public void testRemoveUserOwnerOfProjectsConstraintViolation() throws Exception {
        // User owns projects
        User u = ModelUtil.findUserByEmail(em, CARL_CONTENT_EMAIL);
        em.getTransaction().begin();
        ModelUtil.removeUser(em, u);
        em.getTransaction().commit();
    }

<<<<<<< HEAD
    @Test
    public void testRemoveUserOwnerOfProjects() throws Exception {
        List<Project> allProjects = em.createQuery("select t from Project t", Project.class).getResultList();
        assertEquals(2, allProjects.size());

        User u = ModelUtil.findUserByEmail(em, CARL_CONTENT_EMAIL);
        Set<Project> projects = u.getProjects();
        em.getTransaction().begin();
        // First remove all projects the user owns
        for (Project p : projects) {
            if (p.getOwner().equals(u)) {
                ModelUtil.removeProject(em, p);
            }
        }
        // Then remove user
        ModelUtil.removeUser(em, u);
        em.getTransaction().commit();

        allProjects = em.createQuery("select t from Project t", Project.class).getResultList();
        assertEquals(1, allProjects.size());
    }

=======
>>>>>>> c92cfa56
    @Test
    public void testRemoveUserNotOwnerOfProjects() throws Exception {
        // User doesn't owns any projects
        User u = ModelUtil.findUserByEmail(em, LISA_USER_EMAIL);
        em.getTransaction().begin();
        ModelUtil.removeUser(em, u);
        em.getTransaction().commit();
    }

    @Test
    public void testDeleteProject() throws Exception {

        List<Project> allProjects = em.createQuery("select t from Project t", Project.class).getResultList();
        assertEquals(2, allProjects.size());

        User carl = ModelUtil.findUserByEmail(em, CARL_CONTENT_EMAIL);

        TypedQuery<Project> q = em.createQuery("select t from Project t where t.owner = :user", Project.class);
        q.setParameter("user", carl);
        List<Project> carlsProjects = q.getResultList();

        Project p = carlsProjects.get(0);

        User lisa = ModelUtil.findUserByEmail(em, LISA_USER_EMAIL);
        ModelUtil.removeMember(p, lisa);

        em.getTransaction().begin();
        ModelUtil.removeProject(em, p);
        em.getTransaction().commit();

        carl = ModelUtil.findUserByEmail(em, CARL_CONTENT_EMAIL);
        carlsProjects = new ArrayList<Project>(carl.getProjects());
        assertEquals(1, carlsProjects.size());

        User joe = ModelUtil.findUserByEmail(em, JOE_CODER_EMAIL);
        ArrayList<Project> joesProjects = new ArrayList<Project>(joe.getProjects());
        assertEquals(1, joesProjects.size());

        q = em.createQuery("select t from Project t where t.owner = :user", Project.class);
        q.setParameter("user", carl);
        carlsProjects = q.getResultList();
        assertEquals(0, carlsProjects.size());

        allProjects = em.createQuery("select t from Project t", Project.class).getResultList();
        assertEquals(1, allProjects.size());
    }

    @Test
    public void testInvitationAccount() throws Exception {
        em.getTransaction().begin();
        User inviter = newUser("inviter@foo.com", "Mr", "Inviter", "123");
        InvitationAccount account = newInvitationAccount(inviter, 1);
        em.persist(inviter);
        em.persist(account);
        em.getTransaction().commit();

        em.getTransaction().begin();
        ModelUtil.removeUser(em, inviter);
        em.getTransaction().commit();
    }

    @Test
    public void testInvitation() throws Exception {
        em.getTransaction().begin();
        User inviter = newUser("inviter@foo.com", "Mr", "Inviter", "123");
        em.persist(inviter);
        InvitationAccount account = newInvitationAccount(inviter, 1);
        em.persist(account);
        em.getTransaction().commit();

        Invitation invitation = new Invitation();
        invitation.setEmail("foo@bar.com");
        invitation.setInviterEmail(inviter.getEmail());
        invitation.setInitialInvitationCount(1);
        invitation.setRegistrationKey(UUID.randomUUID().toString());
        em.getTransaction().begin();
        em.persist(invitation);
        em.getTransaction().commit();

        em.getTransaction().begin();
        ModelUtil.removeUser(em, inviter);
        em.getTransaction().commit();

        List<Invitation> lst = em.createQuery("select i from Invitation i", Invitation.class).getResultList();
        for (Invitation i : lst) {
            System.out.println(i);
        }
    }

    @Test(expected=RollbackException.class)
    public void testInvitationDuplicate() throws Exception {
        em.getTransaction().begin();
        User inviter = newUser("inviter@foo.com", "Mr", "Inviter", "123");
        em.persist(inviter);
        InvitationAccount account = newInvitationAccount(inviter, 1);
        em.persist(account);

        Invitation invitation = new Invitation();
        invitation.setEmail("foo@bar.com");
        invitation.setInviterEmail(inviter.getEmail());
        invitation.setInitialInvitationCount(1);
        invitation.setRegistrationKey(UUID.randomUUID().toString());
        em.persist(invitation);

        invitation = new Invitation();
        invitation.setEmail("foo@bar.com");
        invitation.setInviterEmail(inviter.getEmail());
        invitation.setInitialInvitationCount(1);
        invitation.setRegistrationKey(UUID.randomUUID().toString());
        em.persist(invitation);
        em.getTransaction().commit();
    }

    @Test
    public void testProspect() throws Exception {
        Prospect prospect = new Prospect();
        prospect.setEmail("foo@bar.com");
        em.getTransaction().begin();
        em.persist(prospect);
        Date d = new Date();
        em.getTransaction().commit();

        List<Prospect> lst = em.createQuery("select p from Prospect p", Prospect.class).getResultList();
        assertThat(lst.size(), is(1));
        Prospect p = lst.get(0);
        assertThat(p.getEmail(), is("foo@bar.com"));
        boolean recently = (p.getDate().getTime() - d.getTime()) < 100;
        assertTrue(recently);
    }

    @Test(expected=RollbackException.class)
    public void testProspectDuplicate() throws Exception {
        Prospect prospect = new Prospect();
        prospect.setEmail("foo@bar.com");
        em.getTransaction().begin();
        em.persist(prospect);
        em.getTransaction().commit();

        prospect = new Prospect();
        prospect.setEmail("foo@bar.com");
        em.getTransaction().begin();
        em.persist(prospect);
        em.getTransaction().commit();
    }

}
<|MERGE_RESOLUTION|>--- conflicted
+++ resolved
@@ -212,31 +212,6 @@
         em.getTransaction().commit();
     }
 
-<<<<<<< HEAD
-    @Test
-    public void testRemoveUserOwnerOfProjects() throws Exception {
-        List<Project> allProjects = em.createQuery("select t from Project t", Project.class).getResultList();
-        assertEquals(2, allProjects.size());
-
-        User u = ModelUtil.findUserByEmail(em, CARL_CONTENT_EMAIL);
-        Set<Project> projects = u.getProjects();
-        em.getTransaction().begin();
-        // First remove all projects the user owns
-        for (Project p : projects) {
-            if (p.getOwner().equals(u)) {
-                ModelUtil.removeProject(em, p);
-            }
-        }
-        // Then remove user
-        ModelUtil.removeUser(em, u);
-        em.getTransaction().commit();
-
-        allProjects = em.createQuery("select t from Project t", Project.class).getResultList();
-        assertEquals(1, allProjects.size());
-    }
-
-=======
->>>>>>> c92cfa56
     @Test
     public void testRemoveUserNotOwnerOfProjects() throws Exception {
         // User doesn't owns any projects
