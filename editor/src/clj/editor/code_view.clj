(ns editor.code-view
  (:require [clojure.java.io :as io]
            [dynamo.graph :as g]
            [editor.graph-util :as gu]
            [editor.code-view-ux :as cvx]
            [editor.core :as core]
            [editor.handler :as handler]
            [editor.ui :as ui]
            [editor.view :as view]
            [editor.workspace :as workspace])
  (:import [com.defold.editor.eclipse DefoldRuleBasedScanner Document DefoldStyledTextSkin DefoldStyledTextSkin$LineCell
            DefoldStyledTextBehavior DefoldStyledTextArea DefoldSourceViewer DefoldStyledTextLayoutContainer]
           [javafx.scene Parent Cursor]
           [javafx.scene.input Clipboard ClipboardContent KeyEvent MouseEvent]
           [javafx.scene.image Image ImageView]
           [java.util.function Function]
           [javafx.scene.control ListView ListCell Tab Label]
           [org.eclipse.fx.text.ui TextAttribute]
           [org.eclipse.fx.text.ui.presentation PresentationReconciler]
           [org.eclipse.fx.text.ui.rules DefaultDamagerRepairer]
           [org.eclipse.fx.text.ui.source SourceViewer SourceViewerConfiguration]
           [org.eclipse.fx.ui.controls.styledtext StyledTextArea StyleRange TextSelection StyledTextLayoutContainer]
           [org.eclipse.fx.ui.controls.styledtext.behavior StyledTextBehavior]
           [org.eclipse.fx.ui.controls.styledtext.skin StyledTextSkin]
           [org.eclipse.jface.text DocumentEvent IDocument IDocumentListener IDocumentPartitioner]
           [org.eclipse.jface.text.rules FastPartitioner ICharacterScanner IPredicateRule IRule IToken IWhitespaceDetector
            IWordDetector MultiLineRule RuleBasedScanner RuleBasedPartitionScanner SingleLineRule Token WhitespaceRule WordRule]))

(set! *warn-on-reflection* true)

(ui/extend-menu ::text-edit :editor.app-view/edit-end
                (cvx/create-menu-data))

(defn- code-node [text-area]
  (-> text-area
    (ui/user-data ::view-id)
    (g/node-value :resource-node)))

(defn- behavior [text-area]
  (ui/user-data text-area ::behavior))

(defn- assist [text-area]
  (ui/user-data text-area ::assist))

(defn- syntax [text-area]
  (ui/user-data text-area ::syntax))

(defn- prefer-offset [source-viewer]
  (ui/user-data source-viewer ::prefer-offset))

(defn- tab-triggers [source-viewer]
  (ui/user-data source-viewer ::tab-triggers))

(defn- typing-opseq [source-viewer]
  (ui/user-data source-viewer ::typing-opseq))

(defn- last-command-data [source-viewer]
  (ui/user-data source-viewer ::last-command))

(defn- new-typing-opseq! [^SourceViewer source-viewer merge-changes]
  (let [graph (g/node-id->graph-id (-> source-viewer (.getTextWidget) (code-node)))
        opseq (or (when merge-changes (when-let [typing-op @(typing-opseq source-viewer)]
                                        (when-let [last-op (gu/prev-sequence-label graph)]
                                          (when (= typing-op last-op)
                                            typing-op))))
                  (gensym))]
    (reset! (typing-opseq source-viewer) opseq)
    opseq))
  
(defn typing-timeout [source-viewer]
  (ui/user-data source-viewer ::typing-timeout))

(defn- restart-typing-timeout [source-viewer]
  (if-let [timer @(typing-timeout source-viewer)]
    (ui/restart timer)
    (reset! (typing-timeout source-viewer)
            (ui/->future 1 (fn [] (reset! (typing-opseq source-viewer) nil))))))

(g/defnk update-source-viewer [_node-id ^SourceViewer source-viewer code caret-position selection-offset selection-length prefer-offset tab-triggers]
  (ui/user-data! (.getTextWidget source-viewer) ::view-id _node-id)
  (when code
    (let [did-update
          (some some?
            [(when (not= code (cvx/text source-viewer))
               (cvx/text! source-viewer code)
               :updated)
             (when (not= prefer-offset (cvx/preferred-offset source-viewer))
               (cvx/preferred-offset! source-viewer prefer-offset)
               :updated)
             (when (not= tab-triggers (cvx/snippet-tab-triggers source-viewer))
               (cvx/snippet-tab-triggers! source-viewer tab-triggers)
               :updated)
             (when (not= caret-position (cvx/caret source-viewer))
               (cvx/caret! source-viewer caret-position false)
               (cvx/show-line source-viewer)
               :updated)
             (when (not= [selection-offset selection-length]
                         [(cvx/selection-offset source-viewer) (cvx/selection-length source-viewer)])
               (cvx/caret! source-viewer caret-position false)
               (cvx/text-selection! source-viewer selection-offset selection-length)
               :updated)])]
      (when did-update
        (reset! (last-command-data source-viewer) nil))))
  source-viewer)

(defn- default-rule? [rule]
  (= (:type rule) :default))

(def ^:private attr-tokens (atom nil))
(def ^:private ^Character char0 (char 0))

(defn- attr-token [attr]
  (Token. (TextAttribute. attr)))

(defn get-attr-token [name]
  (if-let [token (get @attr-tokens name)]
    token
    (do
      (swap! attr-tokens assoc name (attr-token name))
      (get-attr-token name))))

(def ^:private tokens (atom nil))

(defn- token [name]
  (Token. name))

(defn- get-token [name]
  (if-let [token (get @tokens name)]
    token
    (do
      (swap! tokens assoc name (token name))
      (get-token name))))

(defmulti make-rule (fn [rule token] (:type rule)))

(defmethod make-rule :default [rule _]
  (assert false (str "default rule " rule " should be handled separately")))

(defn- white-space-detector [space?]
  (reify IWhitespaceDetector
    (isWhitespace [this c] (boolean (space? c)))))

(defn- is-space? [^Character c] (Character/isWhitespace c))

(defmethod make-rule :whitespace [{:keys [space?]} token]
  (let [space? (or space? is-space?)]
    (if token
      (WhitespaceRule. (white-space-detector space?) token)
      (WhitespaceRule. (white-space-detector space?)))))

(defn- word-detector [start? part?]
  (reify IWordDetector
    (isWordStart [this c] (boolean (start? c)))
    (isWordPart [this c] (boolean (part? c)))))

(defmethod make-rule :keyword [{:keys [start? part? keywords]} token]
  (let [word-rule (WordRule. (word-detector start? part?))]
    (doseq [keyword keywords]
      (.addWord word-rule keyword token))
    word-rule))

(defmethod make-rule :word [{:keys [start? part?]} token]
  (WordRule. (word-detector start? part?) token))

(defmethod make-rule :singleline [{:keys [start end esc]} token]
  (if esc
    (SingleLineRule. start end token esc)
    (SingleLineRule. start end token)))

(defmethod make-rule :multiline [{:keys [start end esc eof]} token]
  (MultiLineRule. start end token (if esc esc char0) (boolean eof)))

(defn- make-predicate-rule [scanner-fn ^IToken token]
  (reify IPredicateRule
    (evaluate [this scanner]
      (.evaluate this scanner false))
    (evaluate [this scanner resume]
      (let [^DefoldRuleBasedScanner sc scanner
            ch-seq (.readSequence sc)]
        (let [result (scanner-fn ch-seq)]
          (if (and result (pos? (:length result)))
            (do (.moveForward sc (:length result))
                token)
            Token/UNDEFINED))))
    (getSuccessToken ^IToken [this] token)))

(defmethod make-rule :custom [{:keys [scanner]} token]
  (make-predicate-rule scanner token))

(deftype NumberRule [^IToken token]
  IRule
  (^IToken evaluate [this ^ICharacterScanner scanner]
   (let [c (.read scanner)]
     (if (and (not= c ICharacterScanner/EOF) (Character/isDigit (char c)))
       (do
         (loop [c (.read scanner)]
           (when (and (not= c ICharacterScanner/EOF) (Character/isDigit (char c)))
             (recur (.read scanner))))
         (.unread scanner)
         token)
       (do
         (.unread scanner)
         Token/UNDEFINED)))))

(defmethod make-rule :number [_ token]
  (NumberRule. token))

(defn- make-scanner-rule [{:keys [class] :as rule}]
  (make-rule rule (when class (get-attr-token class))))

(defn- make-scanner [rules]
  (let [scanner (DefoldRuleBasedScanner.)
        default-rule (first (filter default-rule? rules))
        rules (remove default-rule? rules)]
    (when default-rule
      (.setDefaultReturnToken scanner (get-attr-token (:class default-rule))))
    (.setRules scanner (into-array IRule (map make-scanner-rule rules)))
    scanner))

(def ^:private default-content-type-map {:default IDocument/DEFAULT_CONTENT_TYPE})

(defn- make-multiline-dr [sc]
  (proxy [DefaultDamagerRepairer] [sc]
    (getDamageRegion [p e chg]
      p)))

(defn- make-reconciler [^SourceViewerConfiguration configuration ^SourceViewer source-viewer scanner-syntax]
  (let [pr (PresentationReconciler.)]
    (.setDocumentPartitioning pr (.getConfiguredDocumentPartitioning configuration source-viewer))
    (doseq [{:keys [partition rules]} scanner-syntax]
      (let [partition (get default-content-type-map partition partition)]
        (let [damager-repairer (make-multiline-dr (make-scanner rules))] ;;_(DefaultDamagerRepairer. (make-scanner rules))]
          (.setDamager pr damager-repairer partition)
          (.setRepairer pr damager-repairer partition))))
    pr))

(defn- ^SourceViewerConfiguration create-viewer-config [source-viewer opts]
  (let [{:keys [language syntax assist]} opts
        scanner-syntax (:scanner syntax)]
    (proxy [SourceViewerConfiguration] []
      (getStyleclassName [] language)
      (getPresentationReconciler [source-viewer]
        (make-reconciler this source-viewer scanner-syntax))
      (getConfiguredContentTypes [source-viewer]
        (into-array String (replace default-content-type-map (map :partition scanner-syntax)))))))

(defn- default-partition? [partition]
  (= (:type partition) :default))

(defn- make-partition-rule [rule]
  (make-rule rule (get-token (:partition rule))))

(defn- make-partition-scanner [partitions]
  (let [rules (map make-partition-rule (remove default-partition? partitions))]
    (doto (RuleBasedPartitionScanner.)
      (.setPredicateRules (into-array IPredicateRule rules)))))

(defn- ^IDocumentPartitioner make-partitioner [opts]
  (when-let [partitions (get-in opts [:syntax :scanner])]
    (let [legal-content-types (map :partition (remove default-partition? partitions))]
      (FastPartitioner. (make-partition-scanner partitions)
                        (into-array String legal-content-types)))))

(defprotocol TextPointer
  (caret-at-point [this x y]))

(extend-type ListCell
  TextPointer
  (caret-at-point [this x y]
    (let [bip (.getBoundsInParent this)
          de (.getDomainElement ^DefoldStyledTextSkin$LineCell this)
          ^DefoldStyledTextLayoutContainer n (.getGraphic this)
          base {:min-x (.getMinX bip)
                :min-y (.getMinY bip)
                :max-x (.getMaxX bip)
                :max-y (.getMaxY bip)}]
     (cond-> base

      de
      (merge {:line-offset (.getLineOffset de)
              :line-length (.getLineLength de)
              :line-index (.getLineIndex de)})

      n
       (merge {:caret-idx  (.getCaretIndexAtPoint n (.sceneToLocal n ^double x ^double y))
               :start-offset (.getStartOffset n)})))))

(extend-type StyledTextArea
  cvx/TextCaret
  (caret! [this offset select?]
    (try
      (.impl_setCaretOffset this offset select?)
      (catch Exception e
        (println "caret! failure")
        )))
  (caret [this] (.getCaretOffset this)))

(defn setup-source-viewer [opts]
  (let [source-viewer (DefoldSourceViewer.)
        source-viewer-config (create-viewer-config source-viewer opts)
        document (Document. "")
        partitioner (make-partitioner opts)]

    (when partitioner
      (.setDocumentPartitioner document (.getConfiguredDocumentPartitioning source-viewer-config source-viewer) partitioner)
      (.connect partitioner document))

    (.configure source-viewer source-viewer-config)
    (.setDocument source-viewer document)

    (let [text-area (.getTextWidget source-viewer)
          styled-text-behavior  (proxy [DefoldStyledTextBehavior] [text-area]
                                  (callActionForEvent [key-event]
                                    ;;do nothing we are handling all the events
                                    )
                                  (defoldUpdateCursor [^MouseEvent event visible-cells selection line-label]
                                    ;;; ported behavior from the underlying Java class
                                    (try
                                      (let [vcells (into [] visible-cells)
                                           doc-len (.getCharCount ^StyledTextArea text-area)
                                           event-y (.getY event)
                                           event-x (.getX event)
                                           line-index (when line-label (.getText ^Label line-label))
                                           scene-event-x (.getSceneX event)
                                           scene-event-y (.getSceneY event)
                                           caret-cells (sort-by :min-y (mapv #(caret-at-point % scene-event-x scene-event-y) vcells))
                                           found-cells (filter #(when-let [idx (:caret-idx %)]
                                                                  (not= -1 idx)) caret-cells)
                                           found-cells2 (when line-label
                                                          (filter #(when-let [idx (:line-index %)]
                                                                     (when line-index (= line-index (str (inc idx))))) caret-cells))]

                                        (if-let [fcell (first found-cells)]
                                          (cvx/caret! text-area (+ (:start-offset fcell) (:caret-idx fcell)) selection)
                                          (let [closest-cell (some #(when (>= (:max-y %) event-y) %) caret-cells)
                                                found-cell (if (neg? event-y)
                                                             (first caret-cells)
                                                             (first found-cells2))
                                                fcell (or found-cell closest-cell)
                                                line-offset (:line-offset fcell)
                                                line-length (:line-length fcell)
                                                line-index (:line-index fcell)
                                                x-threshold 10]
                                            (cond

                                              ;;; we are drag selecting up
                                              (and (neg? event-y) line-index)
                                              (let [line-num (cvx/prev-line-num source-viewer)]
                                                (when (not (neg? line-num))
                                                  (cvx/caret! source-viewer (cvx/line-offset-at-num source-viewer line-num) selection)))

                                              ;; we are off to the left of the doc (in the gutter)
                                              (and line-offset line-label)
                                              (cvx/caret! text-area line-offset selection)

                                              ;; we are off to the left of the doc (but not in the gutter)
                                              (and line-offset (< event-x x-threshold))
                                              (cvx/caret! text-area line-offset selection)

                                              ;; we are off to the right of the doc
                                              line-offset
                                              (cvx/caret! text-area (+ line-offset line-length) selection)

                                              ;;; we are clicking below the end of the document (entire doc is in viewport)
                                              ;; and we want to jump to the end
                                              fcell
                                              (cvx/caret! text-area doc-len selection)

                                              ;; we are drag selecting down
                                              true
                                              (let [line-num (cvx/next-line-num source-viewer)]
                                                (when line-num
                                                  (cvx/caret! source-viewer (cvx/line-offset-at-num source-viewer line-num) selection)))))))
                                      (cvx/show-line source-viewer)
                                      (catch Exception e
                                        (println "error updating cursor" (.printStackTrace e))))))]
      (.addEventHandler ^StyledTextArea text-area
                        KeyEvent/KEY_PRESSED
                        (ui/event-handler e (cvx/handle-key-pressed e source-viewer)))
      (.addEventHandler ^StyledTextArea text-area
                        KeyEvent/KEY_TYPED
                        (ui/event-handler e (cvx/handle-key-typed e source-viewer)))
      (.setOnMouseEntered ^StyledTextArea text-area
                          (ui/event-handler e
                                            (.setCursor (.getScene text-area) Cursor/DEFAULT)))
     (let [skin (new DefoldStyledTextSkin text-area styled-text-behavior)]
       (.setSkin text-area skin)
       (.addEventHandler  ^ListView (.getListView skin)
                          MouseEvent/MOUSE_CLICKED
                          (ui/event-handler e (cvx/handle-mouse-clicked e source-viewer)))
       (.setMinWidth (.getLineRuler skin) 50)) ; make it fit reasonably large line numbers to avoid jumps when scrolling

      (ui/user-data! text-area ::behavior styled-text-behavior)
      (ui/user-data! source-viewer ::assist (:assist opts))
      (ui/user-data! source-viewer ::syntax (:syntax opts))
      (ui/user-data! source-viewer ::prefer-offset (atom 0))
      (ui/user-data! source-viewer ::tab-triggers (atom nil))
      (ui/user-data! source-viewer ::typing-opseq (atom nil))
      (ui/user-data! source-viewer ::typing-timeout (atom nil))
      (ui/user-data! source-viewer ::last-command (atom nil)))
    

  source-viewer))

(g/defnode CodeView
  (inherits view/WorkbenchView)

  (property source-viewer SourceViewer)

  (input code g/Str)
  (input caret-position g/Int)
  (input prefer-offset g/Int)
  (input tab-triggers g/Any)
  (input selection-offset g/Int)
  (input selection-length g/Int)
  (output new-content g/Any :cached update-source-viewer))

(defn setup-code-view [app-view-id view-id code-node initial-caret-position]
  (g/transact
   (concat
    (g/connect code-node :code view-id :code)
    (g/connect code-node :caret-position view-id :caret-position)
    (g/connect code-node :prefer-offset view-id :prefer-offset)
    (g/connect code-node :tab-triggers view-id :tab-triggers)
    (g/connect code-node :selection-offset view-id :selection-offset)
    (g/connect code-node :selection-length view-id :selection-length)
    (g/set-property code-node :caret-position initial-caret-position)
    (g/set-property code-node :prefer-offset 0)
    (g/set-property code-node :tab-triggers nil)
    (g/set-property code-node :selection-offset 0)
    (g/set-property code-node :selection-length 0)))
  view-id)

(extend-type Clipboard
  cvx/TextContainer
  (text! [this s]
    (let [content (ClipboardContent.)]
      (.putString content s)
      (.setContent this content)))
  (text [this]
    (when (.hasString this)
      (.getString this))))

(defn- caret-at-start-or-end-of-selection? [source-viewer offset]
  (and (pos? (cvx/selection-length source-viewer))
       (or (= offset (cvx/selection-offset source-viewer))
           (= offset (+ (cvx/selection-length source-viewer)
                        (cvx/selection-offset source-viewer))))))

(defn source-viewer-set-caret! [source-viewer offset select?]
  (let [select-value (and select? (not (caret-at-start-or-end-of-selection? source-viewer offset)))]
   (cvx/caret! (.getTextWidget ^SourceViewer source-viewer)
               (cvx/adjust-bounds (cvx/text source-viewer) offset)
               select-value)))

(declare skin)

(defn- transact-changes [^SourceViewer text-area opseq]
  (let [code-node-id (-> text-area (.getTextWidget) (code-node))
        selection-offset (cvx/selection-offset text-area)
        selection-length (cvx/selection-length text-area)
        code (cvx/text text-area)
        caret (cvx/caret text-area)
        prefer-offset (cvx/preferred-offset text-area)
        tab-triggers (cvx/snippet-tab-triggers text-area)
        code-changed? (not= code (g/node-value code-node-id :code))
        caret-changed? (not= caret (g/node-value code-node-id :caret-position))
        selection-changed? (or (not= selection-offset (g/node-value code-node-id :selection-offset))
                               (not= selection-length (g/node-value code-node-id :selection-length)))
        prefer-offset-changed? (not= prefer-offset (g/node-value code-node-id :prefer-offset))
        tab-triggers-changed? (not= tab-triggers (g/node-value code-node-id :tab-triggers))]
    (let [tx-data (cond-> []
                    code-changed?          (conj (g/set-property code-node-id :code code))
                    caret-changed?         (conj (g/set-property code-node-id :caret-position caret))
                    opseq                  (conj (g/operation-sequence opseq))
                    selection-changed?     (conj (g/set-property code-node-id :selection-offset selection-offset)
                                                 (g/set-property code-node-id :selection-length selection-length))
                    prefer-offset-changed? (conj (g/set-property code-node-id :prefer-offset prefer-offset))
                    tab-triggers-changed?  (conj (g/set-property code-node-id :tab-triggers tab-triggers)))]
      (when (seq tx-data)
        (g/transact tx-data)))))

(extend-type SourceViewer
  handler/SelectionProvider
  (selection [this] (if-let [selected-text (cvx/text-selection this)]
                      [selected-text]
                      []))
  (succeeding-selection [this] [])
  (alt-selection [this] [])

  cvx/TextContainer
  (text! [this s]
    (.set (.getDocument this) s))
  (text [this]
    (.get (.getDocument this)))
  (replace! [this offset length s]
    (try
      (-> this (.getTextWidget) (.getContent) (.replaceTextRange offset length s))
      (catch Exception e
        (println "Replace failed at offset" offset))))
  cvx/TextCaret
  (caret! [this offset select?]
    (source-viewer-set-caret! this offset select?))
  (caret [this]
    (let [c (cvx/caret (.getTextWidget this))
          doc (cvx/text this)]
      (cvx/adjust-bounds doc c)))
  cvx/TextView
  (selection-offset [this]
    (.-offset ^TextSelection (-> this (.getTextWidget) (.getSelection))))
  (selection-length [this]
    (.-length ^TextSelection (-> this (.getTextWidget) (.getSelection))))
  (text-selection [this]
    (.get (.getDocument this) (cvx/selection-offset this) (cvx/selection-length this)))
  (text-selection! [this offset length]
    (.setSelectionRange (.getTextWidget this) offset length))
  (editable? [this]
    (-> this (.getTextWidget) (.getEditable)))
  (editable! [this val]
    (-> this (.getTextWidget) (.setEditable val)))
  (screen-position [this]
    (let [tw (.getTextWidget this)
        caret-pos (cvx/caret this)
        p (.getLocationAtOffset tw caret-pos)]
      (.localToScreen tw p)))
  (text-area [this]
    (.getTextWidget this))
  (refresh! [this]
    (let [text-area (.getTextWidget this)]
      (.requestFocus text-area)
      (.requestLayout text-area)))
  (page-down [this]
    (.pageDown ^DefoldStyledTextSkin (skin this)))
  (page-up [this]
    (.pageUp ^DefoldStyledTextSkin (skin this)))
  (last-visible-row-number [this]
    (.getLastVisibleRowNumber ^DefoldStyledTextSkin (skin this)))
  (first-visible-row-number [this]
    (.getFirstVisibleRowNumber ^DefoldStyledTextSkin (skin this)))
  (show-line [this]
    (let [caret (cvx/caret this)
          skin (skin this)
          line-num (cvx/line-num-at-offset this caret)]
      (when skin (.showLine ^DefoldStyledTextSkin skin line-num))))
    cvx/TextStyles
  (styles [this] (let [document-len (-> this (.getDocument) (.getLength))
                       text-widget (.getTextWidget this)
                       len (dec (.getCharCount text-widget))
                       style-ranges (.getStyleRanges text-widget (int 0) len false)
                       style-fn (fn [sr] {:start (.-start ^StyleRange sr)
                                         :length (.-length ^StyleRange sr)
                                         :stylename (.-stylename ^StyleRange sr)})]
                   (mapv style-fn style-ranges)))
  cvx/TextUndo
  (state-changes! [this]
    (transact-changes this (gu/prev-sequence-label (g/node-id->graph-id (-> this (.getTextWidget) (code-node))))))
  (typing-changes!
    ([this] (cvx/typing-changes! this false))
    ([this merge-changes]
     (when (transact-changes this (new-typing-opseq! this merge-changes))
       (restart-typing-timeout this))))
  cvx/CommandHistory
  (last-command [this] @(last-command-data this))
  (last-command! [this cmd] (reset! (last-command-data this) cmd))
  cvx/TextLine
  (line [this]
    (let [text-area-content (.getContent (.getTextWidget this))
          offset (cvx/caret this)
          line-no (.getLineAtOffset text-area-content offset)]
      (.getLine text-area-content line-no)))
  (prev-line-num [this]
   (let [text-area-content (.getContent (.getTextWidget this))
         offset (cvx/caret this)
         line-no (.getLineAtOffset text-area-content offset)]
     (dec line-no)))
  (prev-line [this]
    (let [text-area-content (.getContent (.getTextWidget this))
          prev-line-num (cvx/prev-line-num this)]
      (if (neg? prev-line-num)
        ""
        (.getLine text-area-content prev-line-num))))
  (next-line-num [this]
    (let [text-area-content (.getContent (.getTextWidget this))
          offset (cvx/caret this)
          line-no (.getLineAtOffset text-area-content offset)
          line-offset (.getOffsetAtLine text-area-content line-no)
          line-length (count (.getLine text-area-content line-no))
          doc-length (count (cvx/text this))
          end-of-doc? (<= doc-length (+ line-offset line-length))]
      (when (not end-of-doc?)
        (inc line-no))))
  (next-line [this]
    (let [text-area-content (.getContent (.getTextWidget this))
          line-num (cvx/next-line-num this)]
      (if line-num
        (.getLine text-area-content line-num)
        "")))
  (line-offset [this]
    (let [text-area-content (.getContent (.getTextWidget this))
          offset (cvx/caret this)
          line-no (.getLineAtOffset text-area-content offset)]
      (.getOffsetAtLine text-area-content line-no)))
  (line-num-at-offset [this offset]
    (let [text-area-content (.getContent (.getTextWidget this))]
      (.getLineAtOffset text-area-content offset)))
  (line-at-num [this line-num]
    (let [text-area-content (.getContent (.getTextWidget this))]
      (.getLine text-area-content line-num)))
  (line-offset-at-num [this line-num]
    (let [text-area-content (.getContent (.getTextWidget this))]
      (.getOffsetAtLine text-area-content line-num)))
  (line-count [this]
    (let [text-area-content (.getContent (.getTextWidget this))]
      (.getLineCount text-area-content)))
  cvx/TextProposals
  (propose [this]
    (when-let [assist-fn (assist this)]
      (let [offset (cvx/caret this)
            line (cvx/line this)
            line-offset (cvx/line-offset this)
            completion-text (subs line 0 (- offset line-offset))
            code-node-id (-> this (.getTextWidget) (code-node))
            completions (g/node-value code-node-id :completions)]
        (assist-fn completions (cvx/text this) offset completion-text))))
  cvx/TextOffset
  (preferred-offset [this]
    @(prefer-offset this))
  (preferred-offset! [this val]
    (reset! (prefer-offset this) val))
  cvx/TextSnippet
  (snippet-tab-triggers [this] (when-let [tt (tab-triggers this)]
                                 @tt))
  (snippet-tab-triggers! [this val] (reset! (tab-triggers this) val))
  (has-snippet-tab-trigger? [this] (:select (cvx/snippet-tab-triggers this)))
  (has-prev-snippet-tab-trigger? [this] (:prev-select (cvx/snippet-tab-triggers this)))
  (next-snippet-tab-trigger! [this]
    (let [tt (tab-triggers this)
          triggers (:select @tt)
          prev-triggers (or (:prev-select @tt) [])
          trigger (or (first triggers) :end)
          exit-trigger (:exit @tt)]
      (if (= trigger :end)
        (reset! tt nil)
        (do
          (swap! tt assoc :select (rest triggers))
          (swap! tt assoc :prev-select (cons trigger prev-triggers))))
      {:trigger trigger :exit exit-trigger}))
  (prev-snippet-tab-trigger! [this]
    (let [tt (tab-triggers this)
          triggers (:select @tt)
          prev-triggers (or (:prev-select @tt) [])
          trigger (or (second prev-triggers) :begin)
          next-trigger (first prev-triggers)
          exit-trigger (:exit @tt)]
      (when-not (= :begin trigger)
        (swap! tt assoc :select (cons next-trigger triggers))
        (swap! tt assoc :prev-select (rest prev-triggers)))
      {:trigger trigger :exit exit-trigger}))
  (clear-snippet-tab-triggers! [this]
    (reset! (tab-triggers this) nil)))

(defn- ^DefoldStyledTextSkin skin [^SourceViewer source-viewer]
  (-> source-viewer (.getTextWidget) (.getSkin)))

(defn make-view [graph ^Parent parent code-node opts]
  (let [source-viewer (setup-source-viewer opts)
        view-id (setup-code-view (:app-view opts) (g/make-node! graph CodeView :source-viewer source-viewer) code-node (get opts :caret-position 0))
        repainter (ui/->timer 10 "refresh-code-view" (fn [_ dt] (g/node-value view-id :new-content)))
        context-env {:view-node view-id :clipboard (Clipboard/getSystemClipboard) :source-viewer source-viewer}
        context-dynamics {:code-node [:view-node :resource-node]}]
    (ui/children! parent [source-viewer])
    (ui/fill-control source-viewer)
    (ui/context! source-viewer :code-view context-env source-viewer context-dynamics)
    (ui/observe (.selectedProperty ^Tab (:tab opts)) (fn [this old new]
                                                       (when (= true new)
                                                         (ui/run-later (cvx/refresh! source-viewer)))))
    (cvx/refresh! source-viewer)
    (ui/timer-start! repainter)
    (ui/timer-stop-on-closed! ^Tab (:tab opts) repainter)
<<<<<<< HEAD
=======
    (ui/timer-stop-on-closed! (ui/parent->stage parent) repainter)
    (g/node-value view-id :new-content)
>>>>>>> 0443afdb
    view-id))

(defn focus-view
  [code-view-node {:keys [line]}]
  (when-let [^SourceViewer source-viewer (g/node-value code-view-node :source-viewer)]
    (cvx/refresh! source-viewer)
    (when line
      (cvx/go-to-line source-viewer line))))

(defn register-view-types [workspace]
  (workspace/register-view-type workspace
                                :id :code
                                :label "Code"
                                :make-view-fn (fn [graph ^Parent parent code-node opts] (make-view graph parent code-node opts))
                                :focus-fn focus-view))<|MERGE_RESOLUTION|>--- conflicted
+++ resolved
@@ -677,11 +677,7 @@
     (cvx/refresh! source-viewer)
     (ui/timer-start! repainter)
     (ui/timer-stop-on-closed! ^Tab (:tab opts) repainter)
-<<<<<<< HEAD
-=======
-    (ui/timer-stop-on-closed! (ui/parent->stage parent) repainter)
     (g/node-value view-id :new-content)
->>>>>>> 0443afdb
     view-id))
 
 (defn focus-view
