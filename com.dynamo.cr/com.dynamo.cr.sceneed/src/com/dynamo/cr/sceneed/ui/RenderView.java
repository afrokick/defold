package com.dynamo.cr.sceneed.ui;

import java.nio.ByteBuffer;
import java.nio.ByteOrder;
import java.nio.IntBuffer;
import java.util.ArrayList;
import java.util.Arrays;
import java.util.Collections;
import java.util.HashMap;
import java.util.HashSet;
import java.util.List;
import java.util.Map;
import java.util.Set;

import javax.inject.Inject;
import javax.media.opengl.GL;
import javax.media.opengl.GLContext;
import javax.media.opengl.GLDrawableFactory;
import javax.media.opengl.glu.GLU;
import javax.vecmath.Matrix4d;
import javax.vecmath.Point2i;
import javax.vecmath.Point3d;
import javax.vecmath.Vector4d;

import org.eclipse.jface.viewers.IStructuredSelection;
import org.eclipse.jface.viewers.StructuredSelection;
import org.eclipse.swt.SWT;
import org.eclipse.swt.events.MouseEvent;
import org.eclipse.swt.events.MouseListener;
import org.eclipse.swt.events.MouseMoveListener;
import org.eclipse.swt.graphics.Point;
import org.eclipse.swt.graphics.Rectangle;
import org.eclipse.swt.layout.GridData;
import org.eclipse.swt.opengl.GLCanvas;
import org.eclipse.swt.opengl.GLData;
import org.eclipse.swt.widgets.Composite;
import org.eclipse.swt.widgets.Control;
import org.eclipse.swt.widgets.Display;
import org.eclipse.swt.widgets.Event;
import org.eclipse.swt.widgets.Listener;
import org.slf4j.Logger;
import org.slf4j.LoggerFactory;

import com.dynamo.cr.sceneed.core.Camera;
import com.dynamo.cr.sceneed.core.CameraController;
import com.dynamo.cr.sceneed.core.INodeRenderer;
import com.dynamo.cr.sceneed.core.INodeType;
import com.dynamo.cr.sceneed.core.INodeTypeRegistry;
import com.dynamo.cr.sceneed.core.IRenderView;
import com.dynamo.cr.sceneed.core.IRenderViewProvider;
import com.dynamo.cr.sceneed.core.IRenderViewProvider.MouseEventType;
import com.dynamo.cr.sceneed.core.Node;
import com.dynamo.cr.sceneed.core.RenderContext;
import com.dynamo.cr.sceneed.core.RenderContext.Pass;
import com.dynamo.cr.sceneed.core.RenderData;
import com.dynamo.cr.sceneed.core.SceneGrid;
import com.dynamo.cr.sceneed.ui.RenderView.SelectResult.Pair;

public class RenderView implements
MouseListener,
MouseMoveListener,
Listener,
IRenderView {

    private static Logger logger = LoggerFactory.getLogger(RenderView.class);
    private final INodeTypeRegistry nodeTypeRegistry;
    private IStructuredSelection selection;

    private GLCanvas canvas;
    private GLContext context;
    private final int[] viewPort = new int[4];
    private boolean enabled = true;

    private List<MouseListener> mouseListeners = new ArrayList<MouseListener>();
    private List<MouseMoveListener> mouseMoveListeners = new ArrayList<MouseMoveListener>();

    private Camera camera;

    // Selection
    private static final int PICK_BUFFER_SIZE = 4096;
    private static IntBuffer selectBuffer = ByteBuffer.allocateDirect(4 * PICK_BUFFER_SIZE).order(ByteOrder.nativeOrder()).asIntBuffer();
    private static final int MIN_SELECTION_BOX = 16;
    private Point2i mouseStart = new Point2i();

    private boolean paintRequested = false;

    private Set<INodeType> hiddenNodeTypes = new HashSet<INodeType>();
    private TextureRegistry textureRegistry;
    private Map<INodeType, INodeRenderer<Node>> renderers = new HashMap<INodeType, INodeRenderer<Node>>();

    private SceneGrid grid;
    private boolean simulating = false;

    @Inject
    public RenderView(INodeTypeRegistry manager) {
        this.nodeTypeRegistry = manager;
        this.selection = new StructuredSelection();
        this.textureRegistry = new TextureRegistry();

        grid = new SceneGrid();
    }

    @Override
    public void createControls(Composite parent) {
        GLData data = new GLData();
        data.doubleBuffer = true;
        data.depthSize = 24;

        this.canvas = new GLCanvas(parent, SWT.NO_REDRAW_RESIZE | SWT.NO_BACKGROUND, data);
        GridData gd = new GridData(SWT.FILL, SWT.FILL, true, true);
        gd.widthHint = SWT.DEFAULT;
        gd.heightHint = SWT.DEFAULT;
        this.canvas.setLayoutData(gd);

        this.canvas.setCurrent();

        this.context = GLDrawableFactory.getFactory().createExternalGLContext();

        this.context.makeCurrent();
        GL gl = this.context.getGL();
        gl.glPolygonMode(GL.GL_FRONT, GL.GL_FILL);

        this.context.release();

        this.canvas.addListener(SWT.Resize, this);
        this.canvas.addListener(SWT.Paint, this);
        this.canvas.addListener(SWT.MouseExit, this);
        this.canvas.addMouseListener(this);
        this.canvas.addMouseMoveListener(this);
    }

    @Override
    public void dispose() {
        if (this.context != null) {
            this.context.makeCurrent();

            for (INodeRenderer<Node> r : this.renderers.values()) {
                if (r != null) {
                    r.dispose();
                }
            }

            this.context.release();
            this.context.destroy();
        }
        if (this.canvas != null) {
            canvas.dispose();
        }
    }

    @Override
    public void setFocus() {
        this.canvas.setFocus();
    }

    public Control getControl() {
        return this.canvas;
    }

    @Override
    public void refresh() {
        this.grid.updateGrids(getViewTransform(), getProjectionTransform());
        requestPaint();
    }

    @Override
<<<<<<< HEAD
    public void setSimulating(boolean simulating) {
        this.simulating  = simulating;
=======
    public void setSelection(IStructuredSelection selection) {
        this.selection = selection;
>>>>>>> 2d0a55ee
    }

    public Rectangle getViewRect() {
        return new Rectangle(0, 0, this.viewPort[2], this.viewPort[3]);
    }

    private static double dot(Vector4d v0, Vector4d v1)
    {
        return v0.x * v1.x + v0.y * v1.y + v0.z * v1.z;
    }

    @Override
    public void viewToWorld(int x, int y, Vector4d worldPoint, Vector4d worldVector) {
        Vector4d clickPos = camera.unProject(x, y, 0);
        Vector4d clickDir = new Vector4d();

        if (camera.getType() == Camera.Type.ORTHOGRAPHIC)
        {
            /*
             * NOTES:
             * We cancel out the z-component in world_point below.
             * The convention is that the unproject z-value for orthographic projection should
             * be 0.0.
             * Pity that the orthographic case is an exception. Solution?
             */
            Matrix4d view = new Matrix4d();
            camera.getViewMatrix(view);

            Vector4d view_axis = new Vector4d();
            view.getColumn(2, view_axis);
            clickDir.set(view_axis);

            double projectedLength = dot(clickPos, view_axis);
            view_axis.scale(projectedLength);
            clickPos.sub(view_axis);
        }
        else
        {
            clickDir.sub(clickPos, camera.getPosition());
            clickDir.normalize();
        }

        worldPoint.set(clickPos);
        worldVector.set(clickDir);
    }

    @Override
    public double[] worldToView(Point3d point) {
        Point3d ret = camera.project(point.x, point.y, point.z);
        return new double[] { ret.x, ret.y };
    }

    @Override
    public Matrix4d getViewTransform() {
        Matrix4d ret = new Matrix4d();
        camera.getViewMatrix(ret);
        return ret;
    }

    @Override
    public Matrix4d getProjectionTransform() {
        Matrix4d ret = new Matrix4d();
        camera.getProjectionMatrix(ret);
        return ret;
    }

    @Override
    public Camera getCamera() {
        return this.camera;
    }

    @Override
    public void setCamera(Camera camera) {
        this.camera = camera;
    }

    // Listener

    @Override
    public void handleEvent(Event event) {
        if (event.type == SWT.Resize) {
            Rectangle client = this.canvas.getClientArea();
            this.viewPort[0] = 0;
            this.viewPort[1] = 0;
            this.viewPort[2] = client.width;
            this.viewPort[3] = client.height;
            this.camera.setViewport(viewPort[0],
                                    viewPort[1],
                                    viewPort[2],
                                    viewPort[3]);

            Point size = canvas.getSize();
            double aspect = ((double) size.x) / size.y;
            camera.setOrthographic(camera.getFov(), aspect, -100000, 100000);
        } else if (event.type == SWT.Paint) {
            requestPaint();
        }
    }

    // MouseMoveListener

    @Override
    public void mouseMove(MouseEvent e) {
        if (!CameraController.hasCameraControlModifiers(e) && (e.stateMask & SWT.BUTTON1) != 0) {
            select(e, MouseEventType.MOUSE_MOVE);
        }
        for (MouseMoveListener listener : mouseMoveListeners) {
            listener.mouseMove(e);
        }
    }

    // MouseListener

    @Override
    public void mouseDoubleClick(MouseEvent e) {
        for (MouseListener listener : mouseListeners) {
            listener.mouseDoubleClick(e);
        }
    }

    @Override
    public void mouseDown(MouseEvent e) {
        if (!CameraController.hasCameraControlModifiers(e) && e.button == 1) {
            this.mouseStart.set(e.x, e.y);
            select(e, MouseEventType.MOUSE_DOWN);
        }

        for (MouseListener listener : mouseListeners) {
            listener.mouseDown(e);
        }
    }

    @Override
    public void mouseUp(MouseEvent e) {
        if (!CameraController.hasCameraControlModifiers(e) && e.button == 1) {
            select(e, MouseEventType.MOUSE_UP);
            requestPaint();
        }
        for (MouseListener listener : mouseListeners) {
            listener.mouseUp(e);
        }
    }

    private void select(MouseEvent event, MouseEventType mouseEventType) {
        Point2i dims = new Point2i(event.x, event.y);
        dims.sub(this.mouseStart);
        Point2i center = new Point2i((int) Math.round(dims.x * 0.5), (int) Math.round(dims.y * 0.5));
        center.add(this.mouseStart);
        dims.absolute();
        int x = center.x;
        int y = center.y;
        int width = Math.max(MIN_SELECTION_BOX, dims.x);
        int height = Math.max(MIN_SELECTION_BOX, dims.y);
        List<Node> selection = findNodesBySelection(x, y, width, height);

        IRenderViewProvider focusProvider = null;
        for (IRenderViewProvider provider : providers) {
            if (provider.hasFocus(selection)) {
                focusProvider = provider;
                break;
            }
        }
        if (focusProvider != null) {
            focusProvider.onNodeHit(selection, event, mouseEventType);
        } else {
            for (IRenderViewProvider provider : providers) {
                provider.onNodeHit(selection, event, mouseEventType);
            }
        }
    }

    public boolean isEnabled() {
        return this.enabled;
    }

    public void setEnabled(boolean enabled) {
        this.enabled = enabled;
        requestPaint();
    }

    public static class SelectResult
    {
        public static class Pair implements Comparable<Pair> {
            Pair(long z, int index) {
                this.z = z;
                this.index = index;
            }
            public long z;
            public int index;

            @Override
            public int compareTo(Pair o) {
                return (z<o.z ? -1 : (z==o.z ? 0 : 1));
            }

            @Override
            public String toString() {
                return String.format("%d (%d)", index, z);
            }
        }
        public SelectResult(List<Pair> selected, long minz)
        {
            this.selected = selected;
            minZ = minz;

        }
        public List<Pair> selected;
        public long minZ = Long.MAX_VALUE;
    }

    private void beginSelect(GL gl, Pass pass, int x, int y, int w, int h) {
        gl.glSelectBuffer(PICK_BUFFER_SIZE, selectBuffer);
        gl.glRenderMode(GL.GL_SELECT);

        GLU glu = new GLU();
        gl.glMatrixMode(GL.GL_PROJECTION);
        gl.glLoadIdentity();

        if (pass == Pass.SELECTION) {
            glu.gluPickMatrix(x, viewPort[3] - y, w, h, viewPort, 0);
        } else {
            glu.gluOrtho2D(x - w / 2, x + w /2, y + h / 2, y - h / 2);
        }

        if (pass == Pass.SELECTION) {
            Matrix4d projection = new Matrix4d();
            camera.getProjectionMatrix(projection);
            if (pass.transformModel()) {
                RenderUtil.multMatrix(gl, projection);
            }
        }

        gl.glMatrixMode(GL.GL_MODELVIEW);
        if (pass == Pass.SELECTION) {
            Matrix4d view = new Matrix4d();
            camera.getViewMatrix(view);
            RenderUtil.loadMatrix(gl, view);
        } else {
            gl.glLoadIdentity();
        }

        gl.glInitNames();
    }

    private static long toUnsignedInt(int i)
    {
        long tmp = i;
        return ( tmp << 32 ) >>> 32;
    }

    public SelectResult endSelect(GL gl)
    {
        long minz;
        minz = Long.MAX_VALUE;

        gl.glFlush();
        int hits = gl.glRenderMode(GL.GL_RENDER);

        List<SelectResult.Pair> selected = new ArrayList<SelectResult.Pair>();

        int names, ptr, ptrNames = 0, numberOfNames = 0;
        ptr = 0;
        for (int i = 0; i < hits; i++)
        {
            names = selectBuffer.get(ptr);
            ptr++;
            {
                numberOfNames = names;
                minz = toUnsignedInt(selectBuffer.get(ptr));
                ptrNames = ptr+2;
                selected.add(new SelectResult.Pair(minz, selectBuffer.get(ptrNames)));
            }

            ptr += names+2;
        }
        ptr = ptrNames;

        Collections.sort(selected);

        if (numberOfNames > 0)
        {
            return new SelectResult(selected, minz);
        }
        else
        {
            return new SelectResult(selected, minz);
        }
    }

    /**
     * NOTE: x and y must be center coordinates
     * @param x center coordinate
     * @param y center coordinate
     * @param width width to select for
     * @param height height to select for
     * @return list of selected nodes
     */
    private List<Node> findNodesBySelection(int x, int y, int width, int height) {
        ArrayList<Node> nodes = new ArrayList<Node>(32);

        if (width > 0 && height > 0) {
            context.makeCurrent();
            GL gl = context.getGL();
            GLU glu = new GLU();

            for (Pass pass : Pass.getSelectionPasses() ) {

                beginSelect(gl, pass, x, y, width, height);

                List<Pass> passes = Arrays.asList(pass);
                RenderContext renderContext = renderNodes(gl, glu, passes, true);

                SelectResult result = endSelect(gl);

                List<RenderData<? extends Node>> renderDataList = renderContext.getRenderData();

                // The selection result is sorted according to z
                // We want to use the draw-order instead that is a function of
                // pass, z among other such that eg manipulators get higher priority than regular nodes
                List<RenderData<? extends Node>> drawOrderSorted = new ArrayList<RenderData<? extends Node>>();
                for (Pair pair : result.selected) {
                    RenderData<? extends Node> renderData = renderDataList.get(pair.index);
                    drawOrderSorted.add(renderData);
                }
                Collections.sort(drawOrderSorted);
                Collections.reverse(drawOrderSorted);

                for (RenderData<? extends Node> renderData : drawOrderSorted) {
                    nodes.add(renderData.getNode());
                }
            }
        }

        return nodes;
    }

    public void requestPaint() {
        if (this.paintRequested || this.canvas == null)
            return;

        this.paintRequested = true;

        Display.getCurrent().timerExec(10, new Runnable() {

            @Override
            public void run() {
                paintRequested = false;
                paint();
            }
        });
    }

    private void paint() {
        if (!this.canvas.isDisposed()) {
            this.canvas.setCurrent();
            this.context.makeCurrent();
            GL gl = this.context.getGL();
            GLU glu = new GLU();
            try {
                gl.glDepthMask(true);
                gl.glEnable(GL.GL_DEPTH_TEST);
                gl.glClearColor(0.0f, 0.0f, 0.0f, 1);
                gl.glClear(GL.GL_COLOR_BUFFER_BIT | GL.GL_DEPTH_BUFFER_BIT);
                gl.glDisable(GL.GL_DEPTH_TEST);
                gl.glDepthMask(false);

                gl.glViewport(this.viewPort[0], this.viewPort[1], this.viewPort[2], this.viewPort[3]);

                render(gl, glu);

            } catch (Throwable e) {
                logger.error("Error occurred while rendering", e);
            } finally {
                canvas.swapBuffers();
                context.release();
            }
        }
    }

    private void render(GL gl, GLU glu) {
        if (!isEnabled()) {
            return;
        }

        List<Pass> passes = Arrays.asList(Pass.BACKGROUND, Pass.OUTLINE, Pass.ICON_OUTLINE, Pass.TRANSPARENT, Pass.ICON, Pass.MANIPULATOR, Pass.OVERLAY);
        renderNodes(gl, glu, passes, false);
    }

    /*
     * This function exists solely to let the type inference engine in java resolve
     * the types without class-cast warnings or cast-hacks..
     */
    private <T extends Node> void doRender(RenderContext renderContext, RenderData<T> renderData) {
        INodeRenderer<T> renderer = renderData.getNodeRenderer();
        T node = renderData.getNode();
        renderer.render(renderContext, node, renderData);
    }

    private RenderContext renderNodes(GL gl, GLU glu, List<Pass> passes, boolean pick) {
<<<<<<< HEAD
        double dt = 0;
        if (simulating) {
            dt = 1.0 / 60.0;
        }
        RenderContext renderContext = new RenderContext(this, dt, gl, glu, textureRegistry, selectionService.getSelection());
=======
        RenderContext renderContext = new RenderContext(this, gl, glu, textureRegistry, this.selection);
>>>>>>> 2d0a55ee

        for (IRenderViewProvider provider : providers) {
            for (Pass pass : passes) {
                renderContext.setPass(pass);
                provider.setup(renderContext);
            }
        }

        renderContext.sort();

        int nextName = 0;
        Pass currentPass = null;
        List<RenderData<? extends Node>> renderDataList = renderContext.getRenderData();
        Matrix4d transform = new Matrix4d();
        for (RenderData<? extends Node> renderData : renderDataList) {
            Pass pass = renderData.getPass();

            if (currentPass != pass) {
                setupPass(renderContext.getGL(), renderContext.getGLU(), pass);
                currentPass = pass;
            }
            renderContext.setPass(currentPass);
            if (pick) {
                gl.glPushName(nextName++);
            }
            Node node = renderData.getNode();
            node.getWorldTransform(transform);
            gl.glPushMatrix();
            if (pass.transformModel()) {
                RenderUtil.multMatrix(gl, transform);
            }
            doRender(renderContext, renderData);
            gl.glPopMatrix();
            if (pick) {
                gl.glPopName();
            }
        }

        return renderContext;
    }

    private void setupPass(GL gl, GLU glu, Pass pass) {

        // Default projection
        // TODO: Temp camera

        if (!pass.isSelectionPass()) {
            gl.glMatrixMode(GL.GL_PROJECTION);
            Matrix4d projection = new Matrix4d();
            camera.getProjectionMatrix(projection );
            RenderUtil.loadMatrix(gl, projection);
        }

        gl.glMatrixMode(GL.GL_MODELVIEW);
        Matrix4d view = new Matrix4d();
        camera.getViewMatrix(view);
        RenderUtil.loadMatrix(gl, view);

        switch (pass) {
        case BACKGROUND:
            gl.glMatrixMode(GL.GL_PROJECTION);
            gl.glLoadIdentity();
            glu.gluOrtho2D(-1, 1, -1, 1);

            gl.glMatrixMode(GL.GL_MODELVIEW);
            gl.glLoadIdentity();

            gl.glPolygonMode(GL.GL_FRONT_AND_BACK, GL.GL_FILL);
            gl.glDisable(GL.GL_BLEND);
            gl.glDisable(GL.GL_DEPTH_TEST);
            gl.glDepthMask(false);
            break;

        case OPAQUE:
            gl.glPolygonMode(GL.GL_FRONT_AND_BACK, GL.GL_FILL);
            gl.glDisable(GL.GL_BLEND);
            gl.glEnable(GL.GL_DEPTH_TEST);
            gl.glDepthMask(true);
            break;

        case OUTLINE:
            gl.glPolygonMode(GL.GL_FRONT_AND_BACK, GL.GL_LINE);
            gl.glDisable(GL.GL_BLEND);
            gl.glDisable(GL.GL_DEPTH_TEST);
            gl.glDepthMask(false);
            break;

        case TRANSPARENT:
            gl.glPolygonMode(GL.GL_FRONT_AND_BACK, GL.GL_FILL);
            gl.glEnable(GL.GL_BLEND);
            gl.glBlendFunc(GL.GL_SRC_ALPHA, GL.GL_ONE_MINUS_SRC_ALPHA);
            gl.glEnable(GL.GL_DEPTH_TEST);
            gl.glDepthMask(false);
            break;

        case MANIPULATOR:
            gl.glPolygonMode(GL.GL_FRONT_AND_BACK, GL.GL_FILL);
            gl.glDisable(GL.GL_BLEND);
            gl.glDisable(GL.GL_DEPTH_TEST);
            gl.glDepthMask(false);
            break;

        case OVERLAY:
            gl.glMatrixMode(GL.GL_PROJECTION);
            gl.glLoadIdentity();
            glu.gluOrtho2D(this.viewPort[0], this.viewPort[2], this.viewPort[3], this.viewPort[1]);

            gl.glMatrixMode(GL.GL_MODELVIEW);
            gl.glLoadIdentity();

            gl.glPolygonMode(GL.GL_FRONT_AND_BACK, GL.GL_FILL);
            gl.glEnable(GL.GL_BLEND);
            gl.glBlendFunc(GL.GL_SRC_ALPHA, GL.GL_ONE_MINUS_SRC_ALPHA);
            gl.glDisable(GL.GL_DEPTH_TEST);
            gl.glDepthMask(false);
            break;

        case ICON:
            gl.glMatrixMode(GL.GL_PROJECTION);
            gl.glLoadIdentity();
            glu.gluOrtho2D(this.viewPort[0], this.viewPort[2], this.viewPort[3], this.viewPort[1]);

            gl.glMatrixMode(GL.GL_MODELVIEW);
            gl.glLoadIdentity();

            gl.glPolygonMode(GL.GL_FRONT_AND_BACK, GL.GL_FILL);
            gl.glEnable(GL.GL_BLEND);
            gl.glBlendFunc(GL.GL_SRC_ALPHA, GL.GL_ONE_MINUS_SRC_ALPHA);
            gl.glDisable(GL.GL_DEPTH_TEST);
            gl.glDepthMask(false);
            break;

        case ICON_OUTLINE:
            gl.glMatrixMode(GL.GL_PROJECTION);
            gl.glLoadIdentity();
            glu.gluOrtho2D(this.viewPort[0], this.viewPort[2], this.viewPort[3], this.viewPort[1]);

            gl.glMatrixMode(GL.GL_MODELVIEW);
            gl.glLoadIdentity();

            gl.glPolygonMode(GL.GL_FRONT_AND_BACK, GL.GL_LINE);
            gl.glDisable(GL.GL_BLEND);
            gl.glDisable(GL.GL_DEPTH_TEST);
            gl.glDepthMask(false);
            break;

        case ICON_SELECTION:
            break;

        case SELECTION:
            break;

        default:
            throw new RuntimeException(String.format("Pass %s not implemented", pass.toString()));
        }

    }

    @Override
    public void setupNode(RenderContext renderContext, Node node) {
        Class<? extends Node> nodeClass = node.getClass();
        INodeType nodeType = this.nodeTypeRegistry.getNodeTypeClass(nodeClass);
        boolean abort = false;
        if (nodeType != null) {
            if (!this.hiddenNodeTypes.contains(nodeType)) {

                if (!renderers.containsKey(nodeType)) {
                    renderers.put(nodeType, nodeType.createRenderer());
                }

                INodeRenderer<Node> renderer = renderers.get(nodeType);
                if (renderer != null)
                    renderer.setup(renderContext, node);
            } else {
                abort = true;
            }
        }

        if (!abort) {
            for (Node child : node.getChildren()) {
                setupNode(renderContext, child);
            }
        }
    }

    // IRenderView

    private List<IRenderViewProvider> providers = new ArrayList<IRenderViewProvider>();
    @Override
    public void addRenderProvider(IRenderViewProvider provider) {
        assert !providers.contains(provider);
        providers.add(provider);
    }

    @Override
    public void removeRenderProvider(IRenderViewProvider provider) {
        assert providers.contains(provider);
        providers.remove(provider);
    }

    @Override
    public void addMouseListener(MouseListener listener) {
        this.mouseListeners.add(listener);
    }

    @Override
    public void removeMouseListener(MouseListener listener) {
        this.mouseListeners.remove(listener);
    }

    @Override
    public void addMouseMoveListener(MouseMoveListener listener) {
        this.mouseMoveListeners.add(listener);
    }

    @Override
    public void removeMouseMoveListener(MouseMoveListener listener) {
        this.mouseMoveListeners.remove(listener);
    }

    @Override
    public void activateGLContext() {
        this.canvas.setCurrent();
        this.context.makeCurrent();
    }

    @Override
    public void releaseGLContext() {
        this.context.release();
    }

    @Override
    public void setNodeTypeVisible(INodeType nodeType, boolean visible) {
        if (visible) {
            this.hiddenNodeTypes.remove(nodeType);
        } else {
            this.hiddenNodeTypes.add(nodeType);
        }
    }

    @Override
    public SceneGrid getGrid() {
        return this.grid;
    }
}<|MERGE_RESOLUTION|>--- conflicted
+++ resolved
@@ -164,13 +164,12 @@
     }
 
     @Override
-<<<<<<< HEAD
     public void setSimulating(boolean simulating) {
         this.simulating  = simulating;
-=======
+    }
+
     public void setSelection(IStructuredSelection selection) {
         this.selection = selection;
->>>>>>> 2d0a55ee
     }
 
     public Rectangle getViewRect() {
@@ -570,15 +569,11 @@
     }
 
     private RenderContext renderNodes(GL gl, GLU glu, List<Pass> passes, boolean pick) {
-<<<<<<< HEAD
         double dt = 0;
         if (simulating) {
             dt = 1.0 / 60.0;
         }
-        RenderContext renderContext = new RenderContext(this, dt, gl, glu, textureRegistry, selectionService.getSelection());
-=======
-        RenderContext renderContext = new RenderContext(this, gl, glu, textureRegistry, this.selection);
->>>>>>> 2d0a55ee
+        RenderContext renderContext = new RenderContext(this, dt, gl, glu, textureRegistry, this.selection);
 
         for (IRenderViewProvider provider : providers) {
             for (Pass pass : passes) {
