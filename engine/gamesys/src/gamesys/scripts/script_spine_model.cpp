#include <float.h>
#include <stdio.h>
#include <assert.h>

#include <dlib/hash.h>
#include <dlib/log.h>
#include <dlib/math.h>

#include "gamesys.h"
#include "gamesys_ddf.h"
#include "../gamesys_private.h"
#include "../components/comp_spine_model.h"

#include "script_spine_model.h"

extern "C"
{
#include <lua/lauxlib.h>
#include <lua/lualib.h>
}


namespace dmGameSystem
{
    /*# play an animation on a spine model
     *
     * @name spine.play
     * @param url the spine model for which to play the animation (url)
     * @param animation_id id of the animation to play (string|hash)
     * @param playback playback mode of the animation (constant)
     * <ul>
     *   <li><code>go.PLAYBACK_ONCE_FORWARD</code></li>
     *   <li><code>go.PLAYBACK_ONCE_BACKWARD</code></li>
     *   <li><code>go.PLAYBACK_ONCE_PINGPONG</code></li>
     *   <li><code>go.PLAYBACK_LOOP_FORWARD</code></li>
     *   <li><code>go.PLAYBACK_LOOP_BACKWARD</code></li>
     *   <li><code>go.PLAYBACK_LOOP_PINGPONG</code></li>
     * </ul>
     * @param blend_duration duration of a linear blend between the current and new animations
     * @param [complete_function] function to call when the animation has completed (function)
     * @examples
     * <p>
     * The following examples assumes that the spine model has id "spinemodel".
     * </p>
     * <p>
     * How to play the "jump" animation followed by the "run" animation:
     * </p>
     * <pre>
     * function init(self)
     *     local url = msg.url("#spinemodel")
     *     -- first blend during 0.1 sec into the jump, then during 0.2 s into the run animation
     *     spine.play(url, "jump", go.PLAYBACK_ONCE_FORWARD, 0.1, function (self)
     *         spine.play(url, "run", go.PLAYBACK_LOOP_FORWARD, 0.2)
     *     end)
     * end
     * </pre>
     */
    int SpineComp_Play(lua_State* L)
    {
        int top = lua_gettop(L);

        dmGameObject::HInstance instance = CheckGoInstance(L);

        dmhash_t anim_id;
        if (lua_isstring(L, 2))
        {
            anim_id = dmHashString64(lua_tostring(L, 2));
        }
        else if (dmScript::IsHash(L, 2))
        {
            anim_id = dmScript::CheckHash(L, 2);
        }
        else
        {
            return luaL_error(L, "animation_id must be either a hash or a string");
        }
        lua_Integer playback = luaL_checkinteger(L, 3);

        lua_Number blend_duration = luaL_checknumber(L, 4);

        dmMessage::URL receiver;
        dmMessage::URL sender;
        dmScript::ResolveURL(L, 1, &receiver, &sender);

        if (top > 4)
        {
            if (lua_isfunction(L, 5))
            {
                lua_pushvalue(L, 5);
                // see message.h for why 2 is added
                sender.m_Function = luaL_ref(L, LUA_REGISTRYINDEX) + 2;
            }
        }

        const uint32_t buffer_size = 256;
        uint8_t buffer[buffer_size];
        dmGameSystemDDF::SpinePlayAnimation* play = (dmGameSystemDDF::SpinePlayAnimation*)buffer;

        uint32_t msg_size = sizeof(dmGameSystemDDF::SpinePlayAnimation);

        play->m_AnimationId = anim_id;
        play->m_Playback = playback;
        play->m_BlendDuration = blend_duration;

        dmMessage::Post(&sender, &receiver, dmGameSystemDDF::SpinePlayAnimation::m_DDFDescriptor->m_NameHash, (uintptr_t)instance, (uintptr_t)dmGameSystemDDF::SpinePlayAnimation::m_DDFDescriptor, buffer, msg_size);
        assert(top == lua_gettop(L));
        return 0;
    }

    /*# cancel all animation on a spine model
     *
     * @name spine.cancel
     * @param url the spine model for which to cancel the animation (url)
     * @examples
     * <p>
     * The following examples assumes that the spine model has id "spinemodel".
     * </p>
     * <p>
     * How to cancel all animation:
     * </p>
     * <pre>
     * function init(self)
     *     spine.cancel("#spinemodel")
     * end
     * </pre>
     */
    int SpineComp_Cancel(lua_State* L)
    {
        int top = lua_gettop(L);

        dmGameObject::HInstance instance = CheckGoInstance(L);

        dmMessage::URL receiver;
        dmMessage::URL sender;
        dmScript::ResolveURL(L, 1, &receiver, &sender);

        dmGameSystemDDF::SpineCancelAnimation cancel;

        uint32_t msg_size = sizeof(dmGameSystemDDF::SpineCancelAnimation);

        dmMessage::Post(&sender, &receiver, dmGameSystemDDF::SpineCancelAnimation::m_DDFDescriptor->m_NameHash, (uintptr_t)instance, (uintptr_t)dmGameSystemDDF::SpineCancelAnimation::m_DDFDescriptor, &cancel, msg_size);
        assert(top == lua_gettop(L));
        return 0;
    }

    /*# retrieve the game object corresponding to a spine model skeleton bone
     * The returned game object can be used for parenting and transform queries.
     * This function has complexity O(n), where n is the number of bones in the spine model skeleton.
     * Only available from .script files.
     *
     * @name spine.get_go
     * @param url the spine model to query (url)
     * @param bone_id id of the corresponding bone (string|hash)
     * @return id of the game object
     * @examples
     * <p>
     * The following examples assumes that the spine model has id "spinemodel".
     * <p>
     * How to parent the game object of the calling script to the "right_hand" bone of the spine model in a player game object:
     * </p>
     * <pre>
     * function init(self)
     *     local parent = spine.get_go("player#spinemodel", "right_hand")
     *     msg.post(".", "set_parent", {parent_id = parent})
     * end
     * </pre>
     */
    int SpineComp_GetGO(lua_State* L)
    {
        int top = lua_gettop(L);

        dmGameObject::HInstance sender_instance = CheckGoInstance(L);
        dmGameObject::HCollection collection = dmGameObject::GetCollection(sender_instance);

        uintptr_t user_data;
        dmMessage::URL receiver;
<<<<<<< HEAD
        dmGameObject::GetComponentUserDataFromLua(L, 1, collection, SPINE_MODEL_EXT, &user_data, &receiver);
        SpineModelComponent* component = (SpineModelComponent*) user_data;
=======
        SpineModelWorld* world = 0;
        dmGameObject::GetComponentUserDataFromLua(L, 1, SPINE_MODEL_EXT, &user_data, &receiver, (void**) &world);
        SpineModelComponent* component = world->m_Components.Get(user_data);
>>>>>>> 7169eca8

        dmhash_t bone_id;
        if (lua_isstring(L, 2))
        {
            bone_id = dmHashString64(lua_tostring(L, 2));
        }
        else if (dmScript::IsHash(L, 2))
        {
            bone_id = dmScript::CheckHash(L, 2);
        }
        else
        {
            return luaL_error(L, "bone_id must be either a hash or a string");
        }

        dmGameSystemDDF::Skeleton* skeleton = &component->m_Resource->m_Scene->m_SpineScene->m_Skeleton;
        uint32_t bone_count = skeleton->m_Bones.m_Count;
        uint32_t bone_index = ~0u;
        for (uint32_t i = 0; i < bone_count; ++i)
        {
            if (skeleton->m_Bones[i].m_Id == bone_id)
            {
                bone_index = i;
                break;
            }
        }
        if (bone_index == ~0u)
        {
            return luaL_error(L, "the bone '%s' could not be found", lua_tostring(L, 2));
        }
        dmhash_t instance_id = component->m_NodeIds[bone_index];
        if (instance_id == 0x0)
        {
            return luaL_error(L, "no game object found for the bone '%s'", lua_tostring(L, 2));
        }
        dmScript::PushHash(L, instance_id);

        assert(top + 1 == lua_gettop(L));
        return 1;
    }

    static const luaL_reg SPINE_COMP_FUNCTIONS[] =
    {
            {"play",    SpineComp_Play},
            {"cancel",  SpineComp_Cancel},
            {"get_go",  SpineComp_GetGO},
            {0, 0}
    };

    void ScriptSpineModelRegister(const ScriptLibContext& context)
    {
        lua_State* L = context.m_LuaState;
        luaL_register(L, "spine", SPINE_COMP_FUNCTIONS);
        lua_pop(L, 1);
    }
}<|MERGE_RESOLUTION|>--- conflicted
+++ resolved
@@ -174,14 +174,9 @@
 
         uintptr_t user_data;
         dmMessage::URL receiver;
-<<<<<<< HEAD
-        dmGameObject::GetComponentUserDataFromLua(L, 1, collection, SPINE_MODEL_EXT, &user_data, &receiver);
-        SpineModelComponent* component = (SpineModelComponent*) user_data;
-=======
         SpineModelWorld* world = 0;
-        dmGameObject::GetComponentUserDataFromLua(L, 1, SPINE_MODEL_EXT, &user_data, &receiver, (void**) &world);
+        dmGameObject::GetComponentUserDataFromLua(L, 1, collection, SPINE_MODEL_EXT, &user_data, &receiver, (void**) &world);
         SpineModelComponent* component = world->m_Components.Get(user_data);
->>>>>>> 7169eca8
 
         dmhash_t bone_id;
         if (lua_isstring(L, 2))
