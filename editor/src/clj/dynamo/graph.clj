(ns dynamo.graph
  (:require [clojure.tools.macro :as ctm]
            [dynamo.util :refer [safe-inc map-vals filterm]]
            [internal.cache :as c]
            [internal.disposal :as dispose]
            [internal.graph :as ig]
            [internal.graph.types :as gt]
            [internal.node :as in]
            [internal.property :as ip]
            [internal.system :as is]
            [internal.transaction :as it]
            [plumbing.core :as pc]
            [potemkin.namespaces :as namespaces]
            [schema.core :as s])
  (:import [internal.graph.types Arc]))

(namespaces/import-vars [plumbing.core <- ?> ?>> aconcat as->> assoc-when conj-when cons-when count-when defnk dissoc-in distinct-by distinct-fast distinct-id fn-> fn->> fnk for-map frequencies-fast get-and-set! grouped-map if-letk indexed interleave-all keywordize-map lazy-get letk map-from-keys map-from-vals mapply memoized-fn millis positions rsort-by safe-get safe-get-in singleton sum swap-pair! unchunk update-in-when when-letk])

<<<<<<< HEAD
(namespaces/import-vars [internal.graph.types NodeID node-id->graph-id node->graph-id node-by-property sources targets connected? dependencies Node node-id node-type transforms transform-types properties inputs injectable-inputs input-types outputs cached-outputs input-dependencies substitute-for input-cardinality produce-value NodeType supertypes interfaces protocols method-impls triggers transforms' transform-types' properties' inputs' injectable-inputs' outputs' cached-outputs' event-handlers' input-dependencies' substitute-for' input-type output-type MessageTarget process-one-event error? error])
=======
(import-vars [internal.graph.types NodeID node-id->graph-id node->graph-id node-by-property sources targets connected? dependencies Node node-id node-type produce-value NodeType supertypes interfaces protocols method-impls triggers transforms transform-types properties inputs injectable-inputs outputs cached-outputs event-handlers input-dependencies input-cardinality substitute-for input-type output-type input-labels output-labels property-labels error? error])
>>>>>>> a253b91a

(namespaces/import-vars [schema.core Any Bool Inst Int Keyword Num Regex Schema Str Symbol Uuid both check enum protocol maybe fn-schema one optional-key pred recursive required-key validate])

(namespaces/import-vars [internal.graph.types IDisposable dispose disposable?])

(namespaces/import-vars [internal.graph.types PropertyType property-value-type property-default-value property-validate property-valid-value? property-enabled? property-visible? property-tags property-type? Properties])

(namespaces/import-vars [internal.graph arc type-compatible? node-by-id-at node-ids])

(namespaces/import-macro schema.core/defn s-defn)
(namespaces/import-macro schema.core/defrecord s-defrecord)

(let [gid ^java.util.concurrent.atomic.AtomicInteger (java.util.concurrent.atomic.AtomicInteger. 0)]
  (defn next-graph-id [] (.getAndIncrement gid)))

(declare node-value)

;; ---------------------------------------------------------------------------
;; State handling
;; ---------------------------------------------------------------------------

;; Only marked dynamic so tests can rebind. Should never be rebound "for real".
(defonce ^:dynamic *the-system* (atom nil))

(def ^:dynamic *tps-debug* nil)

(namespaces/import-vars [internal.system system-cache disposal-queue])

(defn now
  []
  (is/basis @*the-system*))

(defn node-by-id
  ([node-id]
   (let [gid (node-id->graph-id node-id)]
     (ig/node (is/graph @*the-system* gid) node-id)))
  ([basis node-id]
   (ig/node-by-id-at basis node-id)))

(defn cache [] (is/system-cache @*the-system*))

(defn graph [gid] (is/graph @*the-system* gid))

(defn- has-history? [sys gid] (not (nil? (is/graph-history sys gid))))
(def ^:private meaningful-change? contains?)

(defn- remember-change
  [sys gid before after outputs-modified]
  (alter (is/graph-history sys gid) is/merge-or-push-history (is/graph-ref sys gid) before after outputs-modified))

(defn- merge-graphs
  [sys basis post-tx-graphs significantly-modified-graphs outputs-modified]
  (let [outputs-modified (group-by #(node-id->graph-id (first %)) outputs-modified)]
    (doseq [[gid graph] post-tx-graphs]
      (let [start-tx    (:tx-id graph -1)
            sidereal-tx (is/graph-time sys gid)]
        (if (< start-tx sidereal-tx)
          ;; graph was modified concurrently by a different transaction.
          (throw (ex-info "Concurrent modification of graph"
                          {:_gid gid :start-tx start-tx :sidereal-tx sidereal-tx}))
          (let [gref   (is/graph-ref sys gid)
                before @gref
                after  (update-in graph [:tx-id] safe-inc)
                after  (if (not (meaningful-change? significantly-modified-graphs gid))
                         (assoc after :tx-sequence-label (:tx-sequence-label before))
                         after)]
            (when (and (has-history? sys gid) (meaningful-change? significantly-modified-graphs gid))
              (remember-change sys gid before after (outputs-modified gid)))
            (ref-set gref after)))))))

(when *tps-debug*
  (def tps-counter (agent (long-array 3 0)))

  (defn tick [^longs tps-counts now]
    (let [last-report-time (aget tps-counts 1)
          transaction-count (inc (aget tps-counts 0))]
      (aset-long tps-counts 0 transaction-count)
      (when (> now (+ last-report-time 1000000000))
        (let [elapsed-time (/ (- now last-report-time) 1000000000.00)]
         (do (println "TPS" (/ transaction-count elapsed-time))))
        (aset-long tps-counts 1 now)
        (aset-long tps-counts 0 0)))
    tps-counts))

(defn transact
  [txs]
  (when *tps-debug*
    (send-off tps-counter tick (System/nanoTime)))
  (let [basis     (ig/multigraph-basis (map-vals deref (is/graphs @*the-system*)))
        tx-result (it/transact* (it/new-transaction-context basis txs))]
    (when (= :ok (:status tx-result))
      (dosync
       (merge-graphs @*the-system* basis (get-in tx-result [:basis :graphs]) (:graphs-modified tx-result) (:outputs-modified tx-result))
       (c/cache-invalidate (is/system-cache @*the-system*) (:outputs-modified tx-result)))
      (doseq [d (vals (:nodes-deleted tx-result))]
        (is/dispose! @*the-system* d)))
    tx-result))

;; ---------------------------------------------------------------------------
;; Using transaction values
;; ---------------------------------------------------------------------------
(defn tx-nodes-added
  [{:keys [basis nodes-added]}]
  (map (partial ig/node-by-id-at basis) nodes-added))

(defn is-modified?
  ([transaction node]
    (boolean (contains? (:outputs-modified transaction) (gt/node-id node))))
  ([transaction node output]
    (boolean (get-in transaction [:outputs-modified (gt/node-id node) output]))))

(defn is-added? [transaction node]
  (contains? (:nodes-added transaction) (gt/node-id node)))

(defn is-deleted? [transaction node]
  (contains? (:nodes-deleted transaction) (gt/node-id node)))

(defn outputs-modified
  [transaction node]
  (get-in transaction [:outputs-modified (gt/node-id node)]))

(defn transaction-basis
  [transaction]
  (:basis transaction))

(defn pre-transaction-basis
  [transaction]
  (:original-basis transaction))

;; ---------------------------------------------------------------------------
;; Intrinsics
;; ---------------------------------------------------------------------------
(def node-intrinsics
  [(list 'output 'self `s/Any `(pc/fnk [~'this] ~'this))
   (list 'output 'node-id `NodeID `(pc/fnk [~'this] (gt/node-id ~'this)))])

;; ---------------------------------------------------------------------------
;; Definition
;; ---------------------------------------------------------------------------
(defmacro defproperty [name value-type & body-forms]
  (apply ip/def-property-type-descriptor name value-type body-forms))

(declare become)

(defn construct
  "Creates an instance of a node. The node-type must have been
  previously defined via `defnode`.

  The node's properties will all have their default values. The caller
  may pass key/value pairs to override properties.

  A node that has been constructed is not connected to anything and it
  doesn't exist in any graph yet.

  Example:
  (defnode GravityModifier
    (property acceleration Int (default 32))

  (construct GravityModifier :acceleration 16)"
  [node-type & {:as args}]
  (assert (::ctor node-type))
  ((::ctor node-type) args))

(defmacro defnode
  "Given a name and a specification of behaviors, creates a node,
   and attendant functions.

  Allowed clauses are:

  (inherits _symbol_)

  Compose the behavior from the named node type

  (input _symbol_ _schema_ [:array]? [:inject]?)

  Define an input with the name, whose values must match the schema.

  If the :inject flag is present, then this input is available for
  dependency injection.

  If the :array flag is present, then this input can have multiple
  outputs connected to it. Without the :array flag, this input can
  only have one incoming connection from an output.

  (property _symbol_ _property-type_ & _options_)

  Define a property with schema and, possibly, default value and
  constraints.  Property type and options have the same syntax as for
  `dynamo.graph/defproperty`.

  (output _symbol_ _type_ (:cached)? _producer_)

  Define an output to produce values of type. The ':cached' flag is
  optional. _producer_ may be a var that names an fn, or fnk.  It may
  also be a function tail as [arglist] + forms.

  Values produced on an output with the :cached flag will be cached in
  memory until the node is affected by some change in inputs or
  properties. At that time, the cached value will be sent for
  disposal.

  Example (from [[editors.atlas]]):

    (defnode TextureCompiler
      (input    textureset TextureSet)
      (property texture-filename Str (default \"\"))
      (output   texturec Any compile-texturec)))

    (defnode TextureSetCompiler
      (input    textureset TextureSet)
      (property textureset-filename Str (default \"\"))
      (output   texturesetc Any compile-texturesetc)))

    (defnode AtlasCompiler
      (inherit TextureCompiler)
      (inherit TextureSetCompiler))

  This will produce a record `AtlasCompiler`. `defnode` merges the
  behaviors appropriately.


  A trigger may be invoked during transaction execution, when a node of
  the type is touched by the transaction. _symbol_ is a label for the
  trigger. Triggers are inherited, colliding labels are overwritten by
  the descendant.

  (trigger _symbol_ _type_ _action_)

  _type_ is a keyword, one of:

    :added             - The node was added in this transaction.
    :input-connections - One or more inputs to the node were connected to or disconnected from
    :property-touched  - One or more properties on the node were changed.
    :deleted           - The node was deleted in this transaction.

  For :added and :deleted triggers, _action_ is a function of five
  arguments:

    1. The current transaction context.
    2. The new graph as it has been modified during the transaction
    3. The node itself
    4. The label, as a keyword
    5. The trigger type

  The :input-connections and :property-touched triggers each have an
  additional argument, which is a collection of
  labels. For :input-connections, those are the inputs that were
  affected. For :property-touched, those are the properties that were
  modified.

  The trigger returns a collection of additional transaction
  steps. These effects will be applied within the current transaction.

  It is allowed for a trigger to cause changes that activate more
  triggers, up to a limit.  Triggers should not be used for timed
  actions or automatic counters. So they will only cascade until the
  limit `internal.transaction/maximum-retrigger-count` is reached.

    A node may also implement protocols or interfaces, using a syntax
  identical to `deftype` or `defrecord`. A node may implement any
  number of such protocols.

<<<<<<< HEAD
  Every node always implements dynamo.graph/Node.

  If there are any event handlers defined for the node type, then it
  will also implement MessageTarget."
=======
  Every node always implements dynamo.types/Node."
>>>>>>> a253b91a
  [symb & body]
  (let [[symb forms] (ctm/name-with-attributes symb body)
        record-name  (in/classname-for symb)
        ctor-name    (symbol (str 'map-> record-name))]
    `(do
       (declare ~ctor-name ~symb)
       (let [description#    ~(in/node-type-forms symb (concat node-intrinsics forms))
             replacing#      (if-let [x# (and (resolve '~symb) (var-get (resolve '~symb)))]
                               (when (satisfies? NodeType x#) x#))
             all-graphs#     (map-vals deref (is/graphs @*the-system*))
             to-be-replaced# (when (and all-graphs# replacing#)
                               (filterv #(= replacing# (node-type %)) (mapcat ig/node-values (vals all-graphs#))))
             ctor#           (fn [args#] (~ctor-name (merge (in/defaults ~symb) args#)))]
         (def ~symb (in/make-node-type (assoc description# :dynamo.graph/ctor ctor#)))
         (in/declare-node-value-function-names '~symb ~symb)
         (in/define-node-record  '~record-name '~symb ~symb)
         (in/define-node-value-functions '~record-name '~symb ~symb)
         (in/define-print-method '~record-name '~symb ~symb)
         (when (< 0 (count to-be-replaced#))
           (transact
            (mapcat (fn [r#]
                      (let [new# (construct ~symb)]
                        (become r# new#)))
                    to-be-replaced#)))
         (var ~symb)))))

;; ---------------------------------------------------------------------------
;; Transactions
;; ---------------------------------------------------------------------------
(defmacro make-nodes
  "Create a number of nodes in a graph, binding them to local names
   to wire up connections. The resulting code will return a collection
   of transaction steps, including the steps to construct nodes from the
   bindings.

   If the right side of the binding is a node type, it is used directly. If it
   is a vector, it is treated as a node type followed by initial property values.

  Example:

  (make-nodes view [render     AtlasRender
                   scene      scene/SceneRenderer
                   background background/Gradient
                   camera     [c/CameraController :camera (c/make-orthographic)]]
     (g/connect background   :renderable scene :renderables)
     (g/connect atlas-render :renderable scene :renderables))"
  [gid binding-expr & body-exprs]
  (assert (vector? binding-expr) "make-nodes requires a vector for its binding")
  (assert (even? (count binding-expr)) "make-nodes requires an even number of forms in binding vector")
  (let [locals (take-nth 2 binding-expr)
        ctors  (take-nth 2 (next binding-expr))
        ids    (repeat (count locals) `(internal.system/next-node-id @*the-system* ~gid))]
    `(let [~@(interleave locals ids)]
       (concat
        ~@(map
           (fn [ctor id]
             (list `it/new-node
                   (if (sequential? ctor)
                     `(construct ~@ctor :_id ~id)
                     `(construct  ~ctor :_id ~id))))
           ctors locals)
        ~@body-exprs))))

(defmacro graph-with-nodes
  [volatility binding-expr & body-exprs]
  `(let [g# (g/make-graph! :volatility ~volatility)]
     (g/transact
      (make-nodes g# ~binding-expr ~@body-exprs))
     g#))

(defn operation-label
  "Set a human-readable label to describe the current transaction."
  [label]
  (it/label label))

(defn operation-sequence
  "Set a machine-readable label. Successive transactions with the same
  label will be coalesced into a single undo point."
  [label]
  (it/sequence-label label))

(defn make-node
  [gid node-type & args]
  (it/new-node (apply construct node-type :_id (is/next-node-id @*the-system* gid) args)))

(defn make-node!
  [gid node-type & args]
  (first (tx-nodes-added (transact (apply make-node gid node-type args)))))

(defn delete-node
  "Remove a node from the world."
  [n]
  (it/delete-node n))

(defn delete-node!
  [n]
  (transact (delete-node n)))

(defn connect
  "Make a connection from an output of the source node to an input on the target node.
   Takes effect when a transaction is applied."
  [source-node source-label target-node target-label]
  (it/connect source-node source-label target-node target-label))

(defn connect!
  [source-node source-label target-node target-label]
  (transact (connect source-node source-label target-node target-label)))

(defn disconnect
  "Remove a connection from an output of the source node to the input on the target node.
  Note that there might still be connections between the two nodes,
  from other outputs to other inputs.  Takes effect when a transaction
  is applied."
  [source-node source-label target-node target-label]
  (it/disconnect source-node source-label target-node target-label))

(defn disconnect!
  [source-node source-label target-node target-label]
  (transact (disconnect source-node source-label target-node target-label)))

(defn become
  "Turn one kind of node into another, in a transaction. All properties and their values
   will be carried over from source-node to new-node. The resulting node will still have
   the same node-id.

   Any input or output connections to labels that exist on both
  source-node and new-node will continue to exist. Any connections to
  labels that don't exist on new-node will be disconnected in the same
  transaction."
  [source-node new-node]
  (it/become source-node new-node))

(defn become!
  [source-node new-node]
  (transact (become source-node new-node)))

(defn set-property
  "Assign a value to a node's property (or properties) value(s) in a
  transaction."
  [n & kvs]
  (mapcat
   (fn [[p v]]
     (it/update-property n p (constantly v) []))
   (partition-all 2 kvs)))

(defn set-property!
  [n & kvs]
  (transact (apply set-property n kvs)))

(defn update-property
  "Apply a function to a node's property in a transaction. The
  function f will be invoked as if by (apply f current-value args)"
  [n p f & args]
  (it/update-property n p f args))

(defn update-property!
  [n p f & args]
  (transact (apply update-property n p f args)))

(defn set-graph-value
  "Attach a named value to a graph."
  [gid k v]
  (it/update-graph gid assoc [k v]))

(defn set-graph-value!
  [gid k v]
  (transact (set-graph-value gid k v)))

;; ---------------------------------------------------------------------------
;; Values
;; ---------------------------------------------------------------------------
(defn refresh
  ([n]
   (refresh (now) n))
  ([basis n]
   (node-by-id basis (node-id n))))

(defn node-value
  "Pull a value from a node's output, identified by `label`.
  The value may be cached or it may be computed on demand. This is
  transparent to the caller.

  This uses the \"current\" value of the node and its output.
  That means the caller will receive a value consistent with the most
  recently committed transaction.

  The label must exist as a defined transform on the node, or an
  AssertionError will result."
  ([node label]
   (in/node-value (now) (cache) node label))
  ([basis node label]
   (in/node-value basis (cache) node label))
  ([basis cache node label]
   (in/node-value basis cache node label)))

(defn graph-value
  ([gid k]
   (graph-value (now) gid k))
  ([basis gid k]
   (get-in basis [:graphs gid k])))

;; ---------------------------------------------------------------------------
;; Interrogating the Graph
;; ---------------------------------------------------------------------------
(defn node-feeding-into
  "Find the one-and-only node that sources this input on this node.
   Should you use this on an input label with multiple connections,
   the result is undefined."
  ([node label]
   (node-feeding-into (now) node label))
  ([basis node label]
   (node basis
         (ffirst (sources basis (node-id node) label)))))

(defn sources-of
  "Find the [node label] pairs for all connections into the given
  node's input label. The result is a sequence of pairs."
  ([node label]
   (sources-of (now) node label))
  ([basis node label]
   (map #(update %1 0 (partial node-by-id basis))
        (sources basis (node-id node) label))))

(defn invalidate!
  "Invalidate the given outputs and _everything_ that could be
  affected by them. Outputs are specified as pairs of [node-id label]
  for both the argument and return value."
  ([outputs]
   (invalidate! (now) outputs))
  ([basis outputs]
   (c/cache-invalidate (cache) (dependencies basis outputs))))

(defn node-instance?
  "Returns true if the node is a member of a given type, including
   supertypes."
  [type node]
  (let [node-type  (node-type node)
        supertypes (supertypes node-type)
        all-types  (into #{node-type} supertypes)]
    (all-types type)))


;; ---------------------------------------------------------------------------
;; Support for serialization, copy & paste, and drag & drop
;; ---------------------------------------------------------------------------
(defrecord Endpoint [node-id label])

(defn- all-sources [basis node-id]
  (gt/arcs-by-tail basis node-id))

(defn- in-same-graph? [gid nid]
  (= gid (node-id->graph-id nid)))

(defn- predecessors [basis ^Arc arc]
  (let [sid (.source arc)
        gid (node-id->graph-id sid)
        all-arcs (mapcat #(all-sources basis (.target ^Arc %)) (gt/arcs-by-tail basis sid))]
    (filterv #(in-same-graph? gid (.source ^Arc %)) all-arcs)))

(defn input-traverse [basis pred root-ids]
  (ig/pre-traverse basis (into [] (mapcat #(all-sources basis %) root-ids)) pred))

(defn serialize-node [node]
  (let [all-node-properties    (select-keys node (keys (-> node gt/node-type gt/properties)))
        properties-without-fns (filterm (comp not fn? val) all-node-properties)]
    {:serial-id (gt/node-id node)
     :node-type (gt/node-type node)
     :properties properties-without-fns}))

(defn- default-write-handler [node label]
  (Endpoint. (gt/node-id node) label))

(defn- default-read-handler [id-dictionary endpoint]
  [(get id-dictionary (:node-id endpoint)) (:label endpoint)])

(defn- lookup-handler [handlers node not-found]
  (let [all-types (conj (supertypes (node-type node)) (node-type node))]
    (or (some #(get handlers %) all-types) not-found)))

(defn serialize-arc [basis write-handlers arc]
  (let [[pid plabel]  (gt/head arc)
        [cid clabel]  (gt/tail arc)
        pnode         (ig/node-by-id-at basis pid)
        cnode         (ig/node-by-id-at basis cid)
        write-handler (lookup-handler write-handlers pnode default-write-handler)]
   [(write-handler pnode plabel) (default-write-handler cnode clabel)]))

(defn guard [f g]
  (fn [& args]
    (when (apply f args)
      (apply g args))))

(defn guard-arc [f g]
  (guard
   (fn [basis ^Arc arc]
     (f (ig/node-by-id-at basis (.source arc))))
   g))

(defn copy
  ([root-ids opts]
   (copy (now) root-ids opts))
  ([basis root-ids {:keys [continue? write-handlers] :or {continue? (constantly true)} :as opts}]
   (let [fragment-arcs     (input-traverse basis (guard-arc continue? predecessors) root-ids)
         fragment-node-ids (into #{} (concat (map #(.target %) fragment-arcs) (map #(.source %) fragment-arcs)))
         fragment-nodes    (filter continue? (map #(ig/node-by-id-at basis %) fragment-node-ids))
         root-nodes        (map #(ig/node-by-id-at basis %) root-ids)]
     {:roots root-ids
      :nodes (mapv serialize-node (into #{} (concat root-nodes fragment-nodes)))
      :arcs  (mapv #(serialize-arc basis write-handlers %) fragment-arcs)})))

(defn- deserialize-node
  [g {:keys [node-type properties] :as node-spec}]
  (apply make-node g node-type (mapcat identity properties)))

(defn- deserialize-arc
  [id-dictionary read-handlers [source target]]
  (let [read-handler            (get read-handlers (class source) (partial default-read-handler id-dictionary))
        [real-src-id src-label] (read-handler source)
        [real-tgt-id tgt-label] (default-read-handler id-dictionary target)]
    (assert real-src-id (str "Don't know how to resolve " (pr-str source) " to a node. You might need to put a :read-handler on the call to dynamo.graph/paste"))
    (connect real-src-id src-label real-tgt-id tgt-label)))

(defn paste
  ([g fragment opts]
   (paste (now) g fragment opts))
  ([basis g fragment {:keys [read-handlers] :as opts}]
   (let [node-txs      (vec (mapcat #(deserialize-node g %) (:nodes fragment)))
         nodes         (map :node node-txs)
         id-dictionary (zipmap (map :serial-id (:nodes fragment)) (map #(gt/node-id (:node %)) node-txs))
         connect-txs   (mapcat #(deserialize-arc id-dictionary read-handlers %) (:arcs fragment))]
     {:root-node-ids (map #(get id-dictionary %) (:roots fragment))
      :nodes         nodes
      :tx-data       (into node-txs connect-txs)})))

;; ---------------------------------------------------------------------------
;; Boot, initialization, and facade
;; ---------------------------------------------------------------------------
(defn initialize
  [config]
  (reset! *the-system* (is/make-system config)))

(defn dispose-pending
  []
  (dispose/dispose-pending (is/disposal-queue @*the-system*)))

(defn- make-graph
  [& {:as options}]
  (let [volatility (:volatility options 0)]
    (assoc (ig/empty-graph) :_volatility volatility)))

(defn make-graph!
  [& {:keys [history volatility] :or {history false volatility 0}}]
  (let [g (assoc (ig/empty-graph) :_volatility volatility)
        s (swap! *the-system* (if history is/attach-graph-with-history is/attach-graph) g)]
    (:last-graph s)))

(defn last-graph-added
  []
  (is/last-graph @*the-system*))

(defn delete-graph
  [graph-id]
  (when-let [graph (is/graph @*the-system* graph-id)]
    (transact (mapv it/delete-node (ig/node-ids graph)))
    (swap! *the-system* is/detach-graph graph-id)))

(defn undo
  [graph]
  (let [snapshot @*the-system*]
   (when-let [ks (is/undo-history (is/graph-history snapshot graph) snapshot)]
     (invalidate! ks))))

(defn undo-stack
  [graph]
  (is/undo-stack (is/graph-history @*the-system* graph)))

(defn has-undo?
  [graph]
  (not (empty? (undo-stack graph))))

(defn redo
  [graph]
  (let [snapshot @*the-system*]
    (when-let [ks (is/redo-history (is/graph-history snapshot graph) snapshot)]
      (invalidate! ks))))

(defn redo-stack
  [graph]
  (is/redo-stack (is/graph-history @*the-system* graph)))

(defn has-redo?
  [graph]
  (not (empty? (redo-stack graph))))

(defn reset-undo!
  [graph]
  (is/clear-history (is/graph-history @*the-system* graph)))<|MERGE_RESOLUTION|>--- conflicted
+++ resolved
@@ -16,11 +16,7 @@
 
 (namespaces/import-vars [plumbing.core <- ?> ?>> aconcat as->> assoc-when conj-when cons-when count-when defnk dissoc-in distinct-by distinct-fast distinct-id fn-> fn->> fnk for-map frequencies-fast get-and-set! grouped-map if-letk indexed interleave-all keywordize-map lazy-get letk map-from-keys map-from-vals mapply memoized-fn millis positions rsort-by safe-get safe-get-in singleton sum swap-pair! unchunk update-in-when when-letk])
 
-<<<<<<< HEAD
-(namespaces/import-vars [internal.graph.types NodeID node-id->graph-id node->graph-id node-by-property sources targets connected? dependencies Node node-id node-type transforms transform-types properties inputs injectable-inputs input-types outputs cached-outputs input-dependencies substitute-for input-cardinality produce-value NodeType supertypes interfaces protocols method-impls triggers transforms' transform-types' properties' inputs' injectable-inputs' outputs' cached-outputs' event-handlers' input-dependencies' substitute-for' input-type output-type MessageTarget process-one-event error? error])
-=======
-(import-vars [internal.graph.types NodeID node-id->graph-id node->graph-id node-by-property sources targets connected? dependencies Node node-id node-type produce-value NodeType supertypes interfaces protocols method-impls triggers transforms transform-types properties inputs injectable-inputs outputs cached-outputs event-handlers input-dependencies input-cardinality substitute-for input-type output-type input-labels output-labels property-labels error? error])
->>>>>>> a253b91a
+(namespaces/import-vars [internal.graph.types NodeID node-id->graph-id node->graph-id node-by-property sources targets connected? dependencies Node node-id node-type produce-value NodeType supertypes interfaces protocols method-impls triggers transforms transform-types properties inputs injectable-inputs outputs cached-outputs event-handlers input-dependencies input-cardinality substitute-for input-type output-type input-labels output-labels property-labels error? error])
 
 (namespaces/import-vars [schema.core Any Bool Inst Int Keyword Num Regex Schema Str Symbol Uuid both check enum protocol maybe fn-schema one optional-key pred recursive required-key validate])
 
@@ -283,14 +279,7 @@
   identical to `deftype` or `defrecord`. A node may implement any
   number of such protocols.
 
-<<<<<<< HEAD
-  Every node always implements dynamo.graph/Node.
-
-  If there are any event handlers defined for the node type, then it
-  will also implement MessageTarget."
-=======
-  Every node always implements dynamo.types/Node."
->>>>>>> a253b91a
+  Every node always implements dynamo.graph/Node."
   [symb & body]
   (let [[symb forms] (ctm/name-with-attributes symb body)
         record-name  (in/classname-for symb)
