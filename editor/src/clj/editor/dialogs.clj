(ns editor.dialogs
  (:require [clojure.string :as str]
            [dynamo.graph :as g]
            [editor.ui :as ui]
            [editor.handler :as handler]
            [editor.code :as code]
            [editor.core :as core]
            [editor.workspace :as workspace]
            [editor.resource :as resource]
            [editor.defold-project :as project]
            [editor.github :as github]
            [service.log :as log])
  (:import [java.io File]
           [java.nio.file Path Paths]
           [java.util.regex Pattern]
           [javafx.event Event ActionEvent]
           [javafx.geometry Point2D]
           [javafx.scene Parent Scene]
<<<<<<< HEAD
           [javafx.scene.control Button Label ListView ProgressBar TextField]
=======
           [javafx.scene.control Button Label ListView ProgressBar TextArea TextField TreeItem TreeView]
>>>>>>> 61d6ac0f
           [javafx.scene.input KeyCode KeyEvent]
           [javafx.scene.input KeyEvent]
           [javafx.scene.layout Region]
           [javafx.stage Stage StageStyle Modality DirectoryChooser]))

(set! *warn-on-reflection* true)

(defprotocol Dialog
  (show! [this functions])
  (close! [this])
  (return! [this r])
  (dialog-root [this])
  (error! [this msg])
  (progress-bar [this])
  (task! [this fn]))

(defrecord TaskDialog []
  Dialog
  (show! [this functions]
    (swap! (:functions this) merge functions)
    ((:refresh this))
    (ui/show-and-wait! (:stage this))
    @(:return this))
  (close! [this] (ui/close! (:stage this)))
  (return! [this r] (reset! (:return this) r))
  (dialog-root [this] (:dialog-root this))
  (error! [this msg]
    ((:set-error this) msg))
  (progress-bar [this] (:progress-bar this))
  (task! [this fn]
    (future
      (try
        (ui/run-later (ui/disable! (:root this) true))
        (fn)
        (catch Throwable e
          (log/error :exception e)
          (ui/run-later (error! this (.getMessage e))))
        (finally
          (ui/run-later (ui/disable! (:root this) false)))))))

(defonce focus-state (atom nil))

(defn record-focus-change!
  [focused?]
  (reset! focus-state {:focused? focused?
                       :t (System/currentTimeMillis)}))

(defn observe-focus
  [^Stage stage]
  (ui/observe (.focusedProperty stage)
              (fn [property old-val new-val]
                (record-focus-change! new-val))))

(defn make-progress-dialog [title message]
  (let [root     ^Parent (ui/load-fxml "progress.fxml")
        stage    (ui/make-dialog-stage)
        scene    (Scene. root)
        controls (ui/collect-controls root ["title" "message" "progress"])]
    (observe-focus stage)
    (ui/title! stage title)
    (ui/text! (:title controls) title)
    (ui/text! (:message controls) message)
    (.setProgress ^ProgressBar (:progress controls) 0)
    (.setScene stage scene)
    (.setAlwaysOnTop stage true)
    (.show stage)
    {:stage              stage
     :render-progress-fn (fn [progress]
                           (ui/update-progress-controls! progress (:progress controls) (:message controls)))}))

(defn make-alert-dialog [text]
  (let [root ^Parent (ui/load-fxml "alert.fxml")
        stage (ui/make-dialog-stage)
        scene (Scene. root)]
    (observe-focus stage)
    (ui/title! stage "Alert")
    (ui/with-controls root [^TextArea message ^Button ok]
      (ui/text! message text)
      (ui/on-action! ok (fn [_] (.close stage)))
      (.setOnShown stage (ui/event-handler _ (.setScrollTop message 0.0))))
    (.setScene stage scene)
    (ui/show-and-wait! stage)))

(defn make-message-box [title text]
  (let [root ^Parent (ui/load-fxml "message.fxml")
        stage (ui/make-dialog-stage)
        scene (Scene. root)]
    (ui/title! stage title)
    (ui/with-controls root [message ok]
      (ui/text! message text)
      (ui/on-action! ok (fn [_] (.close stage))))
    (.setScene stage scene)
    (ui/show-and-wait! stage)))

(defn make-confirm-dialog
  ([text]
   (make-confirm-dialog text {}))
  ([text options]
   (let [root     ^Region (ui/load-fxml "confirm.fxml")
         stage    (ui/make-dialog-stage)
         scene    (Scene. root)
         result   (atom false)]
     (observe-focus stage)
     (ui/with-controls root [^Label message ^Button ok ^Button cancel]
       (ui/text! message text)
       (ui/text! ok (get options :ok-label "OK"))
       (ui/text! cancel (get options :cancel-label "Cancel"))
       (ui/on-action! ok (fn [_]
                           (reset! result true)
                           (.close stage)))
       (ui/on-action! cancel (fn [_]
                               (.close stage))))
     (when-let [pref-width (:pref-width options)]
       (.setPrefWidth root pref-width))
     (ui/title! stage (get options :title "Please Confirm"))
     (.setScene stage scene)
     (ui/show-and-wait! stage)
     @result)))

(handler/defhandler ::report-error :dialog
  (run [sentry-id-promise]
    (let [sentry-id (deref sentry-id-promise 100 nil)
          fields (cond-> {}
                   sentry-id
                   (assoc "Error" (format "<a href='https://sentry.io/defold/editor2/?query=%s'>%s</a>"
                                          sentry-id sentry-id)))]
      (ui/browse-url (github/new-issue-link fields)))))

(defn- messages
  [ex-map]
  (->> (tree-seq :via :via ex-map)
       (drop 1)
       (map (fn [{:keys [message ^Class type]}]
              (format "%s: %s" (.getName type) (or message "Unknown"))))
       (str/join "\n")))

(defn make-error-dialog
  [ex-map sentry-id-promise]
  (let [root     ^Parent (ui/load-fxml "error.fxml")
        stage    (ui/make-dialog-stage)
        scene    (Scene. root)
        controls (ui/collect-controls root ["message" "dismiss" "report"])]
    (observe-focus stage)
    (ui/context! root :dialog {:stage stage :sentry-id-promise sentry-id-promise} nil)
    (ui/title! stage "Error")
    (ui/text! (:message controls) (messages ex-map))
    (ui/bind-action! (:dismiss controls) ::close)
    (ui/bind-action! (:report controls) ::report-error)
    (ui/bind-keys! root {KeyCode/ESCAPE ::close})
    (ui/request-focus! (:report controls))
    (.setScene stage scene)
    (ui/show-and-wait! stage)))

(defn make-task-dialog [dialog-fxml options]
  (let [root ^Parent (ui/load-fxml "task-dialog.fxml")
        dialog-root ^Parent (ui/load-fxml dialog-fxml)
        stage (ui/make-dialog-stage)
        scene (Scene. root)
        controls (ui/collect-controls root ["error" "ok" "dialog-area" "error-group" "progress-bar"])

        set-error (fn [msg]
                    (let [visible (not (nil? msg))
                          changed (not= msg (ui/text (:error controls)))]
                      (when changed
                        (ui/text! (:error controls) msg)
                        (ui/managed! (:error-group controls) visible)
                        (ui/visible! (:error-group controls) visible)
                        (.sizeToScene stage))))]
    (observe-focus stage)
    (ui/text! (:ok controls) (get options :ok-label "OK"))
    (ui/title! stage (or (:title options) ""))
    (ui/children! (:dialog-area controls) [dialog-root])
    (ui/fill-control dialog-root)

    (ui/visible! (:error-group controls) false)
    (ui/managed! (:error-group controls) false)

    (.setScene stage scene)
    (let [functions (atom {:ready? (fn [] false)
                           :on-ok (fn [] nil)})
          dialog (map->TaskDialog (merge {:root root
                                          :return (atom nil)
                                          :dialog-root dialog-root
                                          :stage stage
                                          :set-error set-error
                                          :functions functions} controls))
          refresh (fn []
                    (set-error nil)
                    (ui/disable! (:ok controls) (not ((:ready? @functions)))))
          h (ui/event-handler event (refresh))]
      (ui/on-action! (:ok controls) (fn [_] ((:on-ok @functions))))
      (.addEventFilter scene ActionEvent/ACTION h)
      (.addEventFilter scene KeyEvent/KEY_TYPED h)

      (doseq [tf (.lookupAll root "TextField")]
        (.addListener (.textProperty ^TextField tf)
          (reify javafx.beans.value.ChangeListener
            (changed [this observable old-value new-value]
              (when (not= old-value new-value)
                (refresh))))))

      (assoc dialog :refresh refresh))))

(handler/defhandler ::confirm :dialog
  (enabled? [selection]
            (seq selection))
  (run [^Stage stage selection]
       (ui/user-data! stage ::selected-items selection)
       (ui/close! stage)))

(handler/defhandler ::close :dialog
  (run [^Stage stage]
       (ui/close! stage)))

(handler/defhandler ::focus :dialog
  (active? [user-data] (if-let [active-fn (:active-fn user-data)]
                         (active-fn nil)
                         true))
  (run [^Stage stage user-data]
       (when-let [^Node node (:node user-data)]
         (ui/request-focus! node))))

(defn- default-filter-fn [cell-fn text items]
  (let [text (str/lower-case text)
        str-fn (comp str/lower-case :text cell-fn)]
    (filter (fn [item] (str/starts-with? (str-fn item) text)) items)))

(defn make-select-list-dialog [items options]
  (let [^Parent root (ui/load-fxml "select-list.fxml")
        scene (Scene. root)
        ^Stage stage (doto (ui/make-dialog-stage (ui/main-stage))
                       (observe-focus)
                       (ui/title! (or (:title options) "Select Item"))
                       (.setScene scene))
        controls (ui/collect-controls root ["filter" "item-list" "ok"])
        ^TextField filter-field (:filter controls)
        filter-value (:filter options "")
        cell-fn (:cell-fn options identity)
        ^ListView item-list (doto (:item-list controls)
                              (ui/cell-factory! cell-fn)
                              (ui/selection-mode! (:selection options :single)))]
    (doto item-list
      (ui/observe-list (ui/items item-list)
                       (fn [_ items]
                         (when (not (empty? items))
                           (ui/select-index! item-list 0))))
      (ui/items! (if (str/blank? filter-value) items [])))
    (let [filter-fn (or (:filter-fn options) (partial default-filter-fn cell-fn))]
      (ui/observe (.textProperty filter-field)
                  (fn [_ _ ^String new]
                    (let [filtered-items (filter-fn new items)]
                      (ui/items! item-list filtered-items)))))
    (doto filter-field
      (.setText filter-value)
      (.setPromptText (:prompt options "")))

    (ui/context! root :dialog {:stage stage} (ui/->selection-provider item-list))
    (ui/bind-action! (:ok controls) ::confirm)
    (ui/observe-selection item-list (fn [_ _] (ui/refresh-bound-action-enabled! (:ok controls))))
    (ui/bind-double-click! item-list ::confirm)
    (ui/bind-keys! root {KeyCode/ENTER ::confirm
                         KeyCode/ESCAPE ::close
                         KeyCode/DOWN [::focus {:active-fn (fn [_] (and (seq (ui/items item-list))
                                                                        (ui/focus? filter-field)))
                                                :node item-list}]
                         KeyCode/UP [::focus {:active-fn (fn [_] (= 0 (.getSelectedIndex (.getSelectionModel item-list))))
                                              :node filter-field}]})

    (ui/show-and-wait! stage)

    (ui/user-data stage ::selected-items)))

(defn- quote [^String s]
  (Pattern/quote s))

(defn- text-filter-fn [filter-value items]
  (let [parts (str/split (str/lower-case filter-value) #"\.")
        wildcard-parts (map #(str/split % #"\*") parts)
        quoted-parts (map #(str/join ".*" (map quote %)) wildcard-parts)
        quoted-prefix-parts (if (> (count quoted-parts) 1)
                              (butlast quoted-parts)
                              quoted-parts)
        quoted-suffix (last (rest quoted-parts))
        pattern-str (apply str
                           (concat ["(?i)^.*"]
                                   (when (seq quoted-prefix-parts)
                                     [(str/join "\\." quoted-prefix-parts) ".*"])
                                   (when quoted-suffix
                                     ["\\." ".*" quoted-suffix ".*" "$"])))
        pattern (re-pattern pattern-str)]
    (filter (fn [r] (re-find pattern (resource/resource-name r))) items)))

(defn- override-seq [node-id]
  (tree-seq g/overrides g/overrides node-id))

(defn- file-scope [node-id]
  (last (take-while (fn [n] (and n (not (g/node-instance? project/Project n)))) (iterate core/scope node-id))))

(defn- refs-filter-fn [project filter-value items]
  ;; Temp limitation to avoid stalls
  ;; Optimally we would do the work in the background with a progress-bar
  (if-let [n (project/get-resource-node project filter-value)]
    (->>
      (let [all (override-seq n)]
        (mapcat (fn [n]
                  (keep (fn [[src src-label node-id label]]
                          (when-let [node-id (file-scope node-id)]
                            (when (and (not= n node-id)
                                       (g/node-instance? project/ResourceNode node-id))
                              (when-let [r (g/node-value node-id :resource)]
                                (when (resource/exists? r)
                                  r)))))
                        (g/outputs n)))
                all))
      distinct)
    []))

(defn- sub-nodes [n]
  (g/node-value n :nodes))

(defn- sub-seq [n]
  (tree-seq (partial g/node-instance? project/ResourceNode) sub-nodes n))

(defn- deps-filter-fn [project filter-value items]
  ;; Temp limitation to avoid stalls
  ;; Optimally we would do the work in the background with a progress-bar
  (if-let [node-id (project/get-resource-node project filter-value)]
    (->>
      (let [all (sub-seq node-id)]
        (mapcat
          (fn [n]
            (keep (fn [[src src-label tgt tgt-label]]
                    (when-let [src (file-scope src)]
                      (when (and (not= node-id src)
                                 (g/node-instance? project/ResourceNode src))
                        (when-let [r (g/node-value src :resource)]
                          (when (resource/exists? r)
                            r)))))
                  (g/inputs n)))
          all))
      distinct)
    []))

(defn make-resource-dialog [workspace project options]
  (let [exts         (let [ext (:ext options)] (if (string? ext) (list ext) (seq ext)))
        accepted-ext (if (seq exts) (set exts) (constantly true))
        items        (filter #(and (= :file (resource/source-type %)) (accepted-ext (:ext (resource/resource-type %))))
                             (g/node-value workspace :resource-list))
        options (-> {:title "Select Resource"
                     :prompt "filter resources - '*' to match any string, '.' to filter file extensions"
                     :filter ""
                     :cell-fn (fn [r] {:text (resource/proj-path r)
                                       :icon (workspace/resource-icon r)
                                       :style (resource/style-classes r)
                                       :tooltip (when-let [tooltip-gen (:tooltip-gen options)]
                                                  (tooltip-gen r))})
                     :filter-fn (fn [filter-value items]
                                  (let [fns {"refs" (partial refs-filter-fn project)
                                             "deps" (partial deps-filter-fn project)}
                                        [command arg] (let [parts (str/split filter-value #":")]
                                                        (if (< 1 (count parts))
                                                          parts
                                                          [nil (first parts)]))
                                        f (get fns command text-filter-fn)]
                                    (f arg items)))}
                  (merge options))]
    (make-select-list-dialog items options)))

(defn make-new-folder-dialog [base-dir]
  (let [root ^Parent (ui/load-fxml "new-folder-dialog.fxml")
        stage (ui/make-dialog-stage (ui/main-stage))
        scene (Scene. root)
        controls (ui/collect-controls root ["name" "ok"])
        return (atom nil)
        close (fn [] (reset! return (ui/text (:name controls))) (.close stage))]
    (observe-focus stage)
    (ui/title! stage "New Folder")

    (ui/on-action! (:ok controls) (fn [_] (close)))

    (.addEventFilter scene KeyEvent/KEY_PRESSED
                     (ui/event-handler event
                                       (let [code (.getCode ^KeyEvent event)]
                                         (when (condp = code
                                                 KeyCode/ENTER (do (reset! return (ui/text (:name controls))) true)
                                                 KeyCode/ESCAPE true
                                                 false)
                                           (.close stage)))))

    (.setScene stage scene)
    (ui/show-and-wait! stage)

    @return))

(defn make-target-ip-dialog []
  (let [root     ^Parent (ui/load-fxml "target-ip-dialog.fxml")
        stage    (ui/make-dialog-stage (ui/main-stage))
        scene    (Scene. root)
        controls (ui/collect-controls root ["add" "cancel" "ip"])
        return   (atom nil)]
    (observe-focus stage)
    (ui/title! stage "Target IP")

    (ui/on-action! (:add controls)
                   (fn [_]
                     (reset! return (ui/text (:ip controls)))
                     (.close stage)))
    (ui/on-action! (:cancel controls)
                   (fn [_] (.close stage)))

    (.addEventFilter scene KeyEvent/KEY_PRESSED
                     (ui/event-handler event
                                       (let [code (.getCode ^KeyEvent event)]
                                         (when (condp = code
                                                 KeyCode/ENTER  (do (reset! return (ui/text (:ip controls))) true)
                                                 KeyCode/ESCAPE true
                                                 false)
                                           (.close stage)))))

    (.setScene stage scene)
    (ui/show-and-wait! stage)

    @return))

(defn make-rename-dialog [title label placeholder typ]
  (let [root     ^Parent (ui/load-fxml "rename-dialog.fxml")
        stage    (ui/make-dialog-stage (ui/main-stage))
        scene    (Scene. root)
        controls (ui/collect-controls root ["name" "path" "ok" "name-label"])
        return   (atom nil)
        close    (fn [] (reset! return (ui/text (:name controls))) (.close stage))
        full-name (fn [^String n]
                    (-> n
                        (str/replace #"/" "")
                        (str/replace #"\\" "")
                        (str (when typ (str "." typ)))))]
    (observe-focus stage)
    (ui/title! stage title)
    (when label
      (ui/text! (:name-label controls) label))
    (when-not (empty? placeholder)
      (ui/text! (:path controls) (full-name placeholder))
      (ui/text! (:name controls) placeholder)
      (.selectAll ^TextField (:name controls)))

    (ui/on-action! (:ok controls) (fn [_] (close)))

    (.addEventFilter scene KeyEvent/KEY_PRESSED
                     (ui/event-handler event
                                       (let [code (.getCode ^KeyEvent event)]
                                         (when (condp = code
                                                 KeyCode/ENTER  (do (reset! return
                                                                            (when-let [txt (not-empty (ui/text (:name controls)))]
                                                                              (full-name txt)))
                                                                    true)
                                                 KeyCode/ESCAPE true
                                                 false)
                                           (.close stage)))))
    (.addEventFilter scene KeyEvent/KEY_RELEASED
                     (ui/event-handler event
                                       (if-let [txt (not-empty (ui/text (:name controls)))]
                                         (ui/text! (:path controls) (full-name txt))
                                         (ui/text! (:path controls) ""))))

    (.setScene stage scene)
    (ui/show-and-wait! stage)

    @return))

(defn- relativize [^File base ^File path]
  (let [[^Path base ^Path path] (map #(Paths/get (.toURI ^File %)) [base path])]
    (str ""
         (when (.startsWith path base)
           (-> base
             (.relativize path)
             (.toString))))))

(defn make-new-file-dialog [^File base-dir ^File location type ext]
  (let [root ^Parent (ui/load-fxml "new-file-dialog.fxml")
        stage (ui/make-dialog-stage (ui/main-stage))
        scene (Scene. root)
        controls (ui/collect-controls root ["name" "location" "browse" "path" "ok"])
        return (atom nil)
        close (fn [perform?]
                (when perform?
                  (reset! return (File. base-dir (ui/text (:path controls)))))
                (.close stage))
        set-location (fn [location] (ui/text! (:location controls) (relativize base-dir location)))]
    (observe-focus stage)
    (ui/title! stage (str "New " type))
    (set-location location)

    (.bind (.textProperty ^TextField (:path controls))
      (.concat (.concat (.textProperty ^TextField (:location controls)) "/") (.concat (.textProperty ^TextField (:name controls)) (str "." ext))))

    (ui/on-action! (:browse controls) (fn [_] (let [location (-> (doto (DirectoryChooser.)
                                                                   (.setInitialDirectory (File. (str base-dir "/" (ui/text (:location controls)))))
                                                                   (.setTitle "Set Path"))
                                                               (.showDialog nil))]
                                                (when location
                                                  (set-location location)))))
    (ui/on-action! (:ok controls) (fn [_] (close true)))

    (.addEventFilter scene KeyEvent/KEY_PRESSED
                     (ui/event-handler event
                                       (let [code (.getCode ^KeyEvent event)]
                                         (condp = code
                                           KeyCode/ENTER (close true)
                                           KeyCode/ESCAPE (close false)
                                           false))))

    (.setScene stage scene)
    (ui/show-and-wait! stage)

    @return))

(defn make-goto-line-dialog [result]
  (let [root ^Parent (ui/load-fxml "goto-line-dialog.fxml")
        stage (ui/make-dialog-stage (ui/main-stage))
        scene (Scene. root)
        controls (ui/collect-controls root ["line"])
        close (fn [v] (do (deliver result v) (.close stage)))]
    (observe-focus stage)
    (ui/title! stage "Go to line")
    (.setOnKeyPressed scene
                      (ui/event-handler e
                           (let [key (.getCode ^KeyEvent e)]
                             (when (= key KeyCode/ENTER)
                               (close (try
                                        (Integer/parseInt (ui/text (:line controls)))
                                        (catch Exception _))))
                             (when (= key KeyCode/ESCAPE)
                               (close nil)))))
    (.setScene stage scene)
    (ui/show! stage)
    stage))

(defn make-proposal-popup [result screen-point proposals target text-area]
  (let [root ^Parent (ui/load-fxml "text-proposals.fxml")
        stage (ui/make-stage)
        scene (Scene. root)
        controls (ui/collect-controls root ["proposals" "proposals-box"])
        close (fn [v] (do (deliver result v) (.close stage)))
        ^ListView list-view  (:proposals controls)
        filter-text (atom target)
        filter-fn (fn [i] (str/starts-with? (:name i) @filter-text))
        update-items (fn [] (try (let [new-items (filter filter-fn proposals)]
                                  (if (empty? new-items)
                                    (close nil)
                                    (do
                                      (ui/items! list-view new-items)
                                      (.select (.getSelectionModel list-view) 0))))
                                (catch Exception e
                                  (do
                                    (println "Proposal filter bad filter pattern " @filter-text)
                                    (swap! filter-text #(apply str (drop-last %)))))))]
    (observe-focus stage)
    (.setFill scene nil)
    (.initStyle stage StageStyle/UNDECORATED)
    (.initStyle stage StageStyle/TRANSPARENT)
    (.setX stage (.getX ^Point2D screen-point))
    (.setY stage (.getY ^Point2D screen-point))
    (ui/items! list-view proposals)
    (.select (.getSelectionModel list-view) 0)
    (ui/cell-factory! list-view (fn [proposal] {:text (:display-string proposal)}))
    (ui/on-focus! list-view (fn [got-focus] (when-not got-focus (close nil))))
    (.setOnMouseClicked list-view (ui/event-handler e (close (ui/selection list-view))))
    (.addEventFilter scene KeyEvent/KEY_PRESSED
                     (ui/event-handler event
                                       (let [code (.getCode ^KeyEvent event)]
                                         (cond
                                           (= code (KeyCode/UP)) (ui/request-focus! list-view)
                                           (= code (KeyCode/DOWN)) (ui/request-focus! list-view)
                                           (= code (KeyCode/ENTER)) (close (ui/selection list-view))
                                           (= code (KeyCode/TAB)) (close (ui/selection list-view))
                                           (= code (KeyCode/ESCAPE)) (close nil)

                                           (or (= code (KeyCode/LEFT)) (= code (KeyCode/RIGHT)))
                                           (do
                                             (Event/fireEvent text-area (.copyFor event (.getSource event) text-area))
                                             (close nil))

                                           (or (= code (KeyCode/BACK_SPACE)) (= code (KeyCode/DELETE)))
                                           (if (empty? @filter-text)
                                             (close nil)
                                             (do
                                               (swap! filter-text #(apply str (drop-last %)))
                                               (update-items)
                                               (Event/fireEvent text-area (.copyFor event (.getSource event) text-area))))

                                           :default true))))
    (.addEventFilter scene KeyEvent/KEY_TYPED
                     (ui/event-handler event
                                      (let [key-typed (.getCharacter ^KeyEvent event)]
                                        (cond

                                          (and (not-empty key-typed) (not (code/control-char-or-delete key-typed)))
                                          (do
                                            (swap! filter-text str key-typed)
                                            (update-items)
                                            (Event/fireEvent text-area (.copyFor event (.getSource event) text-area)))

                                          :default true))))

    (.initOwner stage (ui/main-stage))
    (.initModality stage Modality/NONE)
    (.setScene stage scene)
    (ui/show! stage)
    stage))


(handler/defhandler ::rename-conflicting-files :dialog
  (run [^Stage stage]
    (ui/user-data! stage ::file-conflict-resolution-strategy :rename)
    (ui/close! stage)))

(handler/defhandler ::overwrite-conflicting-files :dialog
  (run [^Stage stage]
    (ui/user-data! stage ::file-conflict-resolution-strategy :overwrite)
    (ui/close! stage)))

(defn make-resolve-file-conflicts-dialog
  [src-dest-pairs]
  (let [^Parent root (ui/load-fxml "resolve-file-conflicts.fxml")
        scene (Scene. root)
        ^Stage stage (doto (ui/make-dialog-stage (ui/main-stage))
                       (observe-focus)
                       (ui/title! "Name Conflict")
                       (.setScene scene))
        controls (ui/collect-controls root ["message" "rename" "overwrite" "cancel"])]
    (ui/context! root :dialog {:stage stage} nil)
    (ui/bind-action! (:rename controls) ::rename-conflicting-files)
    (ui/bind-action! (:overwrite controls) ::overwrite-conflicting-files)
    (ui/bind-action! (:cancel controls) ::close)
    (ui/bind-keys! root {KeyCode/ESCAPE ::close})
    (ui/text! (:message controls) (let [conflict-count (count src-dest-pairs)]
                                    (if (= 1 conflict-count)
                                      "The destination has an entry with the same name."
                                      (format "The destination has %d entries with conflicting names." conflict-count))))
    (ui/show-and-wait! stage)
    (ui/user-data stage ::file-conflict-resolution-strategy)))<|MERGE_RESOLUTION|>--- conflicted
+++ resolved
@@ -16,11 +16,7 @@
            [javafx.event Event ActionEvent]
            [javafx.geometry Point2D]
            [javafx.scene Parent Scene]
-<<<<<<< HEAD
-           [javafx.scene.control Button Label ListView ProgressBar TextField]
-=======
            [javafx.scene.control Button Label ListView ProgressBar TextArea TextField TreeItem TreeView]
->>>>>>> 61d6ac0f
            [javafx.scene.input KeyCode KeyEvent]
            [javafx.scene.input KeyEvent]
            [javafx.scene.layout Region]
