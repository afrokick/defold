--- conflicted
+++ resolved
@@ -51,12 +51,7 @@
         public String version;
         public String sha1;
 
-<<<<<<< HEAD
-        PendingUpdate(File resourcesPath, Map<String, File> files, File config, File launcher, String version, String sha1) {
-            this.resourcesPath = resourcesPath;
-=======
-        PendingUpdate(Map<String, File> files, File config, String version, String sha1) {
->>>>>>> f38092d7
+        PendingUpdate(Map<String, File> files, File config, File launcher, String version, String sha1) {
             this.files = files;
             this.config = config;
             this.launcher = launcher;
@@ -138,7 +133,7 @@
         Runtime.getRuntime().addShutdownHook(new Thread(() -> FileUtils.deleteQuietly(tempDirectory)));
 
         if (shouldUpdateLauncher()) {
-            logger.info("Launcher updates enabled ({})", launcherFile(this.resourcesPath));
+            logger.info("Launcher updates enabled");
         }
     }
 
@@ -198,15 +193,11 @@
             }
 
             File config = download(packagesUrl, "config");
-<<<<<<< HEAD
             File launcher = null;
             if (shouldUpdateLauncher()) {
                 launcher = download(packagesUrl, String.format("launcher-%s%s", platform.getPair(), platform.getExeSuffix()));
             }
-            return new PendingUpdate(resourcesPath, files, config, launcher, version, sha1);
-=======
-            return new PendingUpdate(files, config, version, sha1);
->>>>>>> f38092d7
+            return new PendingUpdate(files, config, launcher, version, sha1);
         }
         return null;
     }
