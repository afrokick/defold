--- conflicted
+++ resolved
@@ -590,23 +590,8 @@
     :else
     (user-data node ::context)))
 
-<<<<<<< HEAD
-(defn- contexts []
-  (let [main-scene (.getScene ^Stage @*main-stage*)
-        initial-node (or (.getFocusOwner main-scene) (.getRoot main-scene))]
-=======
-(defn complete-context
-  [{:keys [selection-provider dynamics] :as context}]
-  (cond-> context
-    selection-provider
-    (assoc-in [:env :selection] (workspace/selection selection-provider))
-
-    dynamics
-    (update :env merge (into {} (map (fn [[k [node v]]] [k (g/node-value (get-in context [:env node]) v)]) dynamics)))))
-
 (defn- contexts [^Scene scene]
   (let [initial-node (or (.getFocusOwner scene) (.getRoot scene))]
->>>>>>> be9dfca4
     (loop [^Node node initial-node
            ctxs []]
       (if-not node
@@ -692,11 +677,7 @@
   (.addEventHandler control ContextMenuEvent/CONTEXT_MENU_REQUESTED
     (event-handler event
                    (when-not (.isConsumed event)
-<<<<<<< HEAD
-                     (let [cm (make-context-menu (make-menu-items (menu/realize-menu menu-id) (contexts)))]
-=======
-                     (let [cm (make-context-menu (make-menu-items (realize-menu menu-id) (contexts (.getScene control))))]
->>>>>>> be9dfca4
+                     (let [cm (make-context-menu (make-menu-items (menu/realize-menu menu-id) (contexts (.getScene control))))]
                        ;; Required for autohide to work when the event originates from the anchor/source control
                        ;; See RT-15160 and Control.java
                        (.setImpl_showRelativeToWindow cm true)
@@ -704,11 +685,7 @@
                        (.consume event))))))
 
 (defn register-tab-context-menu [^Tab tab menu-id]
-<<<<<<< HEAD
-  (let [cm (make-context-menu (make-menu-items (menu/realize-menu menu-id) (contexts)))]
-=======
-  (let [cm (make-context-menu (make-menu-items (realize-menu menu-id) (contexts (.getScene (.getTabPane tab)))))]
->>>>>>> be9dfca4
+  (let [cm (make-context-menu (make-menu-items (menu/realize-menu menu-id) (contexts (.getScene (.getTabPane tab)))))]
     (.setImpl_showRelativeToWindow cm true)
     (.setContextMenu tab cm)))
 
