--- conflicted
+++ resolved
@@ -246,34 +246,22 @@
   (ui/default-render-progress-now! (progress/make "Building..."))
   (ui/->future 0.01
     (fn []
-      (let [build (build-project project prefs project/build-and-save-project build-errors-view)]
+      (let [build-options (make-build-options build-errors-view)
+            build (project/build-and-save-project project prefs build-options)
+            render-error! (:render-error! build-options)]
         (when (and (future? build) @build)
           (or (when-let [target (targets/selected-target prefs)]
                 (let [local-url (format "http://%s:%s%s" (:local-address target) (http-server/port web-server) hot-reload/url-prefix)]
                   (engine/reboot target local-url)))
-            (engine/launch project prefs)))))))
+              (try
+                (engine/launch project prefs)
+                (catch Exception e
+                  (when-not (engine-build-errors/handle-build-error! render-error! project e)
+                    (throw e))))))))))
 
 (handler/defhandler :build :global
   (enabled? [] (not (project/ongoing-build-save?)))
   (run [project prefs web-server build-errors-view]
-<<<<<<< HEAD
-    (console/clear-console!)
-    (ui/default-render-progress-now! (progress/make "Building..."))
-    (ui/->future 0.01
-                 (fn []
-                   (let [build-options (make-build-options build-errors-view)
-                         build (project/build-and-save-project project prefs build-options)
-                         render-error! (:render-error! build-options)]
-                     (when (and (future? build) @build)
-                       (or (when-let [target (targets/selected-target prefs)]
-                             (let [local-url (format "http://%s:%s%s" (:local-address target) (http-server/port web-server) hot-reload/url-prefix)]
-                               (engine/reboot target local-url)))
-                           (try
-                             (engine/launch project prefs)
-                             (catch Exception e
-                               (when-not (engine-build-errors/handle-build-error! render-error! project e)
-                                 (throw e)))))))))))
-=======
     (build-handler project prefs web-server build-errors-view)))
 
 (handler/defhandler :rebuild :global
@@ -281,7 +269,6 @@
   (run [project prefs web-server build-errors-view]
     (project/reset-build-caches project)
     (build-handler project prefs web-server build-errors-view)))
->>>>>>> 376b7347
 
 (handler/defhandler :build-html5 :global
   (enabled? [] (not (project/ongoing-build-save?)))
