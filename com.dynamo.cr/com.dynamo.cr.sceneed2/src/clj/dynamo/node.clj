(ns dynamo.node
  "Define new node types"
  (:require [clojure.set :as set]
            [plumbing.core :refer [defnk]]
            [schema.core :as s]
            [dynamo.system :as ds]
            [dynamo.types :refer :all]
            [internal.node :as in]
            [internal.graph.lgraph :as lg]))

(set! *warn-on-reflection* true)

(defn get-node-value [node label]
  (in/get-node-value node label))

(defnk selfie [this] this)

(def node-intrinsics
<<<<<<< HEAD
  [(list 'output 'self `s/Any `selfie)])
=======
  '[(output self schema.core/Any dynamo.node/selfie)])
>>>>>>> ed5be853

(defmacro defnode
  "Given a name and a specification of behaviors, creates a node,
and attendant functions.

Allowed clauses are:

(inherits  _symbol_)
Compose the behavior from the named node type

(input    _symbol_ _schema_)
Define an input with the name, whose values must match the schema.

(property _symbol_ _property-spec_)
Define a property with schema and, possibly, default value and constraints.

(output   _symbol_ _type_ (:cached)? (:on-update)? _producer_)
Define an output to produce values of type. Flags ':cached' and
':on-update' are optional. _producer_ may be a var that names an fn, or fnk.
It may also be a function tail as [arglist] + forms.

Values produced on an output with the :cached flag will be cached in memory until
the node is affected by some change in inputs or properties. At that time, the
cached value will be sent for disposal.

Ordinarily, an output value is not produced until it is requested. However, an
output with the :on-update flag will be updated as soon as possible after the
previous value is invalidated.

Example (from [[atlas.core]]):

    (defnode TextureCompiler
      (input    textureset (as-schema TextureSet))
      (property texture-filename (string :default \"\"))
      (output   texturec s/Any compile-texturec)))

    (defnode TextureSetCompiler
      (input    textureset (as-schema TextureSet))
      (property textureset-filename (string :default \"\"))
      (output   texturesetc s/Any compile-texturesetc)))

    (defnode AtlasCompiler
      (inherit TextureCompiler)
      (inherit TextureSetCompiler))

This will produce a record `AtlasCompiler`. `defnode` merges the behaviors appropriately.

Every node can receive messages. The node declares message handlers with a special syntax:

(on _message_type_ _form_)

The form will be evaluated inside a transactional body. This means that it can
use the special clauses to create nodes, change connections, update properties, and so on.

A node definition allows any number of 'on' clauses.

A node may also implement protocols or interfaces, using a syntax identical
to `deftype` or `defrecord`. A node may implement any number of such protocols.

Every node always implements dynamo.types/Node.

If there are any event handlers defined for the node type, then it will also
implement dynamo.types/MessageTarget."
  [name & specs]
  (let [descriptor (in/compile-specification name (concat node-intrinsics specs))]
    `(do
       ~(in/generate-descriptor   name descriptor)
       ~(in/generate-defrecord    name descriptor)
       ~(in/generate-constructor  name descriptor)
       ~(in/generate-print-method name))))

(defn dispatch-message
  "This is an advanced usage. If you have a reference to a node, you can directly send
it a message.

This function should mainly be used to create 'plumbing'."
  [node type & {:as body}]
  (process-one-event node (assoc body :type type)))

; ---------------------------------------------------------------------------
; Bootstrapping the core node types
; ---------------------------------------------------------------------------
(defn inject-new-nodes
  [graph self transaction]
  (let [existing-nodes           (cons self (in/get-inputs self graph :nodes))
        out-from-new-connections (in/injection-candidates existing-nodes (:nodes-added transaction))
        in-to-new-connections    (in/injection-candidates (:nodes-added transaction) existing-nodes)
        all-possible             (set/union out-from-new-connections in-to-new-connections)
        not-already-connected    (remove (fn [[out out-label in in-label]]
                                           (lg/connected? graph (:_id out) out-label (:_id in) in-label))
                                         all-possible)]
    (doseq [connection not-already-connected]
      (apply dynamo.system/connect connection))))

(defnode Scope
  (input nodes [s/Any])

  (property tag      {:schema s/Keyword})
  (property parent   {:schema s/Any})
  (property triggers {:default [#'inject-new-nodes]})

  (output dictionary s/Any in/scope-dictionary)

  NamingContext
  (lookup [this nm] (-> (get-node-value this :dictionary) (get nm))))

(defnode RootScope
  (inherits Scope)
  (property tag {:schema s/Keyword :default :root}))

(defmethod print-method RootScope__
  [^RootScope__ v ^java.io.Writer w]
  (.write w (str "<RootScope{:_id " (:_id v) "}>")))<|MERGE_RESOLUTION|>--- conflicted
+++ resolved
@@ -16,11 +16,7 @@
 (defnk selfie [this] this)
 
 (def node-intrinsics
-<<<<<<< HEAD
   [(list 'output 'self `s/Any `selfie)])
-=======
-  '[(output self schema.core/Any dynamo.node/selfie)])
->>>>>>> ed5be853
 
 (defmacro defnode
   "Given a name and a specification of behaviors, creates a node,
