(ns editors.atlas
  (:require [clojure.set :refer [difference union]]
            [plumbing.core :refer [fnk defnk]]
            [schema.core :as s]
            [schema.macros :as sm]
            [service.log :as log]
            [dynamo.background :as background]
            [dynamo.buffers :refer :all]
            [dynamo.camera :refer :all]
            [dynamo.editors :as ed]
            [dynamo.file :as file]
            [dynamo.file.protobuf :as protobuf :refer [pb->str]]
            [dynamo.geom :as g]
            [dynamo.gl :as gl]
            [dynamo.gl.shader :as shader]
            [dynamo.gl.texture :as texture]
            [dynamo.gl.vertex :as vtx]
            [dynamo.grid :as grid]
            [dynamo.image :refer :all]
            [dynamo.node :as n]
            [dynamo.project :as p]
            [dynamo.property :as dp]
            [dynamo.selection :as sel]
            [dynamo.system :as ds]
            [internal.ui.scene-editor :as ius]
            [dynamo.texture :as tex]
            [dynamo.types :as t :refer :all]
            [dynamo.ui :refer :all]
            [internal.render.pass :as pass])
  (:import  [com.dynamo.atlas.proto AtlasProto AtlasProto$Atlas AtlasProto$AtlasAnimation AtlasProto$AtlasImage]
            [com.dynamo.graphics.proto Graphics$TextureImage Graphics$TextureImage$Image Graphics$TextureImage$Type]
            [com.dynamo.textureset.proto TextureSetProto$Constants TextureSetProto$TextureSet TextureSetProto$TextureSetAnimation]
            [com.dynamo.tile.proto Tile$Playback]
            [com.jogamp.opengl.util.awt TextRenderer]
            [dynamo.types Animation Camera Image TexturePacking Rect EngineFormatTexture AABB TextureSetAnimationFrame TextureSetAnimation TextureSet]
            [java.awt.image BufferedImage]
            [javax.media.opengl GL GL2 GLContext GLDrawableFactory]
            [javax.media.opengl.glu GLU]
            [javax.vecmath Matrix4d]
            [org.eclipse.swt SWT]
            [org.eclipse.ui IEditorSite]))

(vtx/defvertex engine-format-texture
  (vec3.float position)
  (vec2.short texcoord0 true))

(vtx/defvertex texture-vtx
  (vec4 position)
  (vec2 texcoord0))

(vtx/defvertex uv-only
  (vec2 uv))

(declare tex-outline-vertices)

(n/defnode AnimationGroupNode
  (inherits n/OutlineNode)
  (inherits n/AutowireResources)

  (property images dp/ImageResourceList)

  (property fps             dp/NonNegativeInt (default 30))
  (property flip-horizontal s/Bool)
  (property flip-vertical   s/Bool)
  (property playback        AnimationPlayback (default :PLAYBACK_ONCE_FORWARD))

  (output animation Animation
    (fnk [this id images :- [Image] fps flip-horizontal flip-vertical playback]
      (->Animation id images fps flip-horizontal flip-vertical playback)))

  (property id s/Str))

(defn- consolidate
  [animations]
  (seq (into #{} (mapcat :images animations))))

(defnk produce-texture-packing :- TexturePacking
  [this images :- [Image] animations :- [Animation] margin extrude-borders]
  (let [animations (concat animations (map tex/animation-from-image images))
        _          (assert (pos? (count animations)))
        images     (consolidate animations)
        _          (assert (pos? (count images)))
        texture-packing (tex/pack-textures margin extrude-borders images)]
    (assoc texture-packing :animations animations)))

(defn build-textureset-animation-frame
  [texture-packing image]
  (let [coords (filter #(= (:path image) (:path %)) (:coords texture-packing))
        ; TODO: may fail due to #87253110 "Atlas texture should not contain multiple instances of the same image"
        ;_ (assert (= 1 (count coords)))
        coord (first coords)
        x-scale (/ 1.0 (.getWidth  (.packed-image texture-packing)))
        y-scale (/ 1.0 (.getHeight (.packed-image texture-packing)))
        u0 (* x-scale (+ (.x coord)))
        v0 (* y-scale (+ (.y coord)))
        u1 (* x-scale (+ (.x coord) (.width  coord)))
        v1 (* y-scale (+ (.y coord) (.height coord)))
        x0 (* -0.5 (.width  coord))
        y0 (* -0.5 (.height coord))
        x1 (*  0.5 (.width  coord))
        y1 (*  0.5 (.height coord))
        outline-vertices [[x0 y0 0 (g/to-short-uv u0) (g/to-short-uv v1)]
                          [x1 y0 0 (g/to-short-uv u1) (g/to-short-uv v1)]
                          [x1 y1 0 (g/to-short-uv u1) (g/to-short-uv v0)]
                          [x0 y1 0 (g/to-short-uv v0) (g/to-short-uv v0)]]]
    (t/map->TextureSetAnimationFrame
     {:image            image ; TODO: is this necessary?
      :outline-vertices outline-vertices
      :vertices         (mapv outline-vertices [0 1 2 0 2 3])
      :tex-coords       [[u0 v0] [u1 v1]]})))

(defn build-textureset-animation
  [texture-packing animation]
  (let [images (:images animation)
        width  (int (:width  (first images)))
        height (int (:height (first images)))
        frames (mapv (partial build-textureset-animation-frame texture-packing) images)]
    (-> (select-keys animation [:id :fps :flip-horizontal :flip-vertical :playback])
        (assoc :width width :height height :frames frames)
        t/map->TextureSetAnimation)))

(defnk produce-textureset :- TextureSet
  [this texture-packing :- TexturePacking]
  (let [animations (:animations texture-packing)
        textureset-animations (mapv (partial build-textureset-animation texture-packing) animations)]
    (t/map->TextureSet {:animations textureset-animations})))

(sm/defn build-atlas-image :- AtlasProto$AtlasImage
  [image :- Image]
  (.build (doto (AtlasProto$AtlasImage/newBuilder)
            (protobuf/set-if-present :image image (comp str :path)))))

(sm/defn build-atlas-animation :- AtlasProto$AtlasAnimation
  [animation :- Animation]
  (.build (doto (AtlasProto$AtlasAnimation/newBuilder)
            (.addAllImages           (map build-atlas-image (.images animation)))
            (.setId                  (.id animation))
            (.setFps                 (.fps animation))
            (protobuf/set-if-present :flip-horizontal animation)
            (protobuf/set-if-present :flip-vertical animation)
            (protobuf/set-if-present :playback animation (partial protobuf/val->pb-enum Tile$Playback)))))

(defnk get-text-format :- s/Str
  "get the text string for this node"
  [this images :- [Image] animations :- [Animation]]
  (pb->str
    (.build
         (doto (AtlasProto$Atlas/newBuilder)
             (.addAllImages           (map build-atlas-image images))
             (.addAllAnimations       (map build-atlas-animation animations))
             (protobuf/set-if-present :margin this)
             (protobuf/set-if-present :extrude-borders this)))))

(defnk save-atlas-file
  [this filename]
  (let [text (n/get-node-value this :text-format)]
    (file/write-file filename (.getBytes text))
    :ok))

(defn render-overlay
  [ctx ^GL2 gl ^TextRenderer text-renderer texture-packing]
  (let [image ^BufferedImage (.packed-image texture-packing)]
    (gl/overlay ctx gl text-renderer (format "Size: %dx%d" (.getWidth image) (.getHeight image)) 12.0 -22.0 1.0 1.0)))

(shader/defshader pos-uv-vert
  (attribute vec4 position)
  (attribute vec2 texcoord0)
  (varying vec2 var_texcoord0)
  (defn void main []
    (setq gl_Position (* gl_ModelViewProjectionMatrix position))
    (setq var_texcoord0 texcoord0)))

(shader/defshader pos-uv-frag
  (varying vec2 var_texcoord0)
  (uniform sampler2D texture)
  (defn void main []
    (setq gl_FragColor (texture2D texture var_texcoord0.xy))))

(def atlas-shader (shader/make-shader pos-uv-vert pos-uv-frag))

(defn render-texture-packing
  [ctx gl texture-packing vertex-binding gpu-texture]
  (gl/with-enabled gl [gpu-texture atlas-shader vertex-binding]
<<<<<<< HEAD
    (shader/set-uniform atlas-shader gl "texture" (texture/texture-unit-index gpu-texture))
    (gl/gl-draw-arrays gl GL/GL_TRIANGLES 0 (* 6 (count (:coords texture-packing))))))
=======
    (shader/set-uniform atlas-shader gl "texture" (texture/texture-unit-index gl gpu-texture))
    (gl/gl-draw-arrays gl GL/GL_TRIANGLES 0 (* 6 (count (:coords textureset))))))
>>>>>>> 94718ffb

(defn render-quad
  [ctx gl texture-packing vertex-binding gpu-texture i]
  (gl/with-enabled gl [gpu-texture atlas-shader vertex-binding]
    (shader/set-uniform atlas-shader gl "texture" (texture/texture-unit-index gl gpu-texture))
    (gl/gl-draw-arrays gl GL/GL_TRIANGLES (* 6 i) 6)))

(defn selection-renderables
  [this texture-packing vertex-binding gpu-texture]
  (let [project-root (p/project-root-node this)]
    (map-indexed (fn [i rect]
                   {:world-transform g/Identity4d
                    :select-name (:_id (t/lookup project-root (:path rect)))
                    :render-fn (fn [ctx gl glu text-renderer] (render-quad ctx gl texture-packing vertex-binding gpu-texture i))})
                 (:coords texture-packing))))

(defn render-selection-outline
  [ctx ^GL2 gl this texture-packing rect]
  (let [bounds (:aabb texture-packing)
        {:keys [x y width height]} rect
        left x
        right (+ x width)
        bottom (- (:height bounds) y)
        top (- (:height bounds) (+ y height))]
    (.glColor3ub gl 75 -1 -117)  ; #4bff8b bright green
    (.glBegin gl GL2/GL_LINE_LOOP)
    (.glVertex2i gl left top)
    (.glVertex2i gl right top)
    (.glVertex2i gl right bottom)
    (.glVertex2i gl left bottom)
    (.glEnd gl)))

(defn selection-outline-renderables
  [this texture-packing selection]
  (let [project-root (p/project-root-node this)
        selected (set @selection)]
<<<<<<< HEAD
    (vec (keep
           (fn [rect]
             (let [node (t/lookup project-root (:path rect))]
               (when (selected (:_id node))
                 {:world-transform g/Identity4d
                  :render-fn (fn [ctx gl glu text-renderer]
                               (render-selection-outline ctx gl this texture-packing rect))})))
           (:coords texture-packing)))))
=======
    (vec
      (keep
        (fn [rect]
          (let [node (t/lookup project-root (:path rect))]
            (when (selected (:_id node))
              {:world-transform g/Identity4d
               :render-fn (fn [ctx gl glu text-renderer]
                            (render-selection-outline ctx gl this textureset rect))})))
        (:coords textureset)))))
>>>>>>> 94718ffb

(defnk produce-renderable :- RenderData
  [this texture-packing selection vertex-binding gpu-texture]
  {pass/overlay
   [{:world-transform g/Identity4d
     :render-fn       (fn [ctx gl glu text-renderer] (render-overlay ctx gl text-renderer texture-packing))}]
   pass/transparent
   [{:world-transform g/Identity4d
     :render-fn       (fn [ctx gl glu text-renderer] (render-texture-packing ctx gl texture-packing vertex-binding gpu-texture))}]
   pass/outline
   (selection-outline-renderables this texture-packing selection)
   pass/selection
   (selection-renderables this texture-packing vertex-binding gpu-texture)})

(defnk produce-renderable-vertex-buffer
  [[:texture-packing aabb coords]]
  (let [vbuf       (->texture-vtx (* 6 (count coords)))
        x-scale    (/ 1.0 (.width aabb))
        y-scale    (/ 1.0 (.height aabb))]
    (doseq [coord coords]
      (let [w  (.width coord)
            h  (.height coord)
            x0 (.x coord)
            y0 (- (.height aabb) (.y coord)) ;; invert for screen
            x1 (+ x0 w)
            y1 (- (.height aabb) (+ (.y coord) h))
            u0 (* x0 x-scale)
            v0 (* y0 y-scale)
            u1 (* x1 x-scale)
            v1 (* y1 y-scale)]
        (doto vbuf
          (conj! [x0 y0 0 1 u0 (- 1 v0)])
          (conj! [x0 y1 0 1 u0 (- 1 v1)])
          (conj! [x1 y1 0 1 u1 (- 1 v1)])

          (conj! [x1 y1 0 1 u1 (- 1 v1)])
          (conj! [x1 y0 0 1 u1 (- 1 v0)])
          (conj! [x0 y0 0 1 u0 (- 1 v0)]))))
    (persistent! vbuf)))

(defnk produce-outline-vertex-buffer
  [[:texture-packing aabb coords]]
  (let [vbuf       (->texture-vtx (* 6 (count coords)))
        x-scale    (/ 1.0 (.width aabb))
        y-scale    (/ 1.0 (.height aabb))]
    (doseq [coord coords]
      (let [w  (.width coord)
            h  (.height coord)
            x0 (.x coord)
            y0 (- (.height aabb) (.y coord)) ;; invert for screen
            x1 (+ x0 w)
            y1 (- (.height aabb) (+ y0 h))
            u0 (* x0 x-scale)
            v0 (* y0 y-scale)
            u1 (* x1 x-scale)
            v1 (* y1 y-scale)]
        (doto vbuf
          (conj! [x0 y0 0 1 u0 (- 1 v0)])
          (conj! [x0 y1 0 1 u0 (- 1 v1)])
          (conj! [x1 y1 0 1 u1 (- 1 v1)])
          (conj! [x1 y0 0 1 u1 (- 1 v0)]))))
    (persistent! vbuf)))

(n/defnode AtlasRender
  (input gpu-texture s/Any)
  (input texture-packing s/Any)
  (input selection s/Any :inject)

  (output vertex-buffer s/Any         :cached produce-renderable-vertex-buffer)
  (output outline-vertex-buffer s/Any :cached produce-outline-vertex-buffer)
  (output vertex-binding s/Any        :cached (fnk [vertex-buffer] (vtx/use-with vertex-buffer atlas-shader)))
  (output renderable RenderData       produce-renderable))

(defn build-animation
  [anim begin]
  (let [start begin
        end   (+ begin (count (:frames anim)))]
    (.build
      (doto (TextureSetProto$TextureSetAnimation/newBuilder)
         (.setId                  (:id anim))
         (.setWidth               (int (:width  anim)))
         (.setHeight              (int (:height anim)))
         (.setStart               (int start))
         (.setEnd                 (int end))
         (protobuf/set-if-present :playback anim (partial protobuf/val->pb-enum Tile$Playback))
         (protobuf/set-if-present :fps anim)
         (protobuf/set-if-present :flip-horizontal anim)
         (protobuf/set-if-present :flip-vertical anim)
         (protobuf/set-if-present :is-animation anim)))))

(defn build-animations
  [start-idx animations]
  (let [frame-counts     (map #(count (:frames %)) animations)
        animation-starts (butlast (reductions + start-idx frame-counts))]
    (map build-animation animations animation-starts)))

(defn summarize-frames [key vbuf-factory-fn frames]
  (let [counts (map #(count (get % key)) frames)
        starts (reductions + 0 counts)
        total  (last starts)
        starts (butlast starts)
        vbuf   (vbuf-factory-fn total)]
    (doseq [frame frames
            vtx (get frame key)]
      (conj! vbuf vtx))
    {:starts (map int starts) :counts (map int counts) :vbuf (persistent! vbuf)}))

(defn texturesetc-protocol-buffer
  [texture-name textureset]
  #_(s/validate TextureSet textureset)
  (let [animations             (remove #(empty? (:frames %)) (:animations textureset))
        frames                 (mapcat :frames animations)
        vertex-summary         (summarize-frames :vertices         ->engine-format-texture frames)
        outline-vertex-summary (summarize-frames :outline-vertices ->engine-format-texture frames)
        tex-coord-summary      (summarize-frames :tex-coords       ->uv-only               frames)]
    (.build (doto (TextureSetProto$TextureSet/newBuilder)
            (.setTexture               texture-name)
            (.setTexCoords             (byte-pack (:vbuf tex-coord-summary)))
            (.addAllAnimations         (build-animations 0 animations))

            (.addAllVertexStart        (:starts vertex-summary))
            (.addAllVertexCount        (:counts vertex-summary))
            (.setVertices              (byte-pack (:vbuf vertex-summary)))

            (.addAllOutlineVertexStart (:starts outline-vertex-summary))
            (.addAllOutlineVertexCount (:counts outline-vertex-summary))
            (.setOutlineVertices       (byte-pack (:vbuf outline-vertex-summary)))

            (.setTileCount             (int 0))))))

(defnk compile-texturesetc :- s/Bool
  [this g project textureset :- TextureSet]
  (file/write-file (:textureset-filename this)
    (.toByteArray (texturesetc-protocol-buffer (:texture-name this) textureset)))
  :ok)

(defn- texturec-protocol-buffer
  [engine-format]
  (s/validate EngineFormatTexture engine-format)
  (.build (doto (Graphics$TextureImage/newBuilder)
            (.addAlternatives
              (doto (Graphics$TextureImage$Image/newBuilder)
                (.setWidth           (.width engine-format))
                (.setHeight          (.height engine-format))
                (.setOriginalWidth   (.original-width engine-format))
                (.setOriginalHeight  (.original-height engine-format))
                (.setFormat          (.format engine-format))
                (.setData            (byte-pack (.data engine-format)))
                (.addAllMipMapOffset (.mipmap-offsets engine-format))
                (.addAllMipMapSize   (.mipmap-sizes engine-format))))
            (.setType            (Graphics$TextureImage$Type/TYPE_2D))
            (.setCount           1))))

(defnk compile-texturec :- s/Bool
  [this g project packed-image :- BufferedImage]
  (file/write-file (:texture-filename this)
    (.toByteArray (texturec-protocol-buffer (tex/->engine-format packed-image))))
  :ok)

(n/defnode TextureSave
  (input textureset   TextureSet)
  (input packed-image BufferedImage)

  (property texture-filename    s/Str (default ""))
  (property texture-name        s/Str)
  (property textureset-filename s/Str (default ""))

  (output   texturec    s/Any :on-update compile-texturec)
  (output   texturesetc s/Any :on-update compile-texturesetc))

(defn find-nodes-at-point [this context x y]
  (let [[renderable-inputs view-camera] (n/get-node-inputs this :renderables :view-camera)
        renderables (apply merge-with concat renderable-inputs)
        pick-rect {:x x :y (- (:bottom (:viewport view-camera)) y) :width 1 :height 1}]
    (ius/selection-renderer context renderables view-camera pick-rect)))

(defn- not-camera-movement?
  "True if the event does not have keyboard modifier-keys for a
  camera movement action (CTRL or ALT). Note that this won't
  necessarily apply to mouse-up events because the modifier keys
  can be released before the mouse button."
  [event]
  (zero? (bit-and (:state-mask event) (bit-or SWT/CTRL SWT/ALT))))

(defn- selection-event?
  [event]
  (and (not-camera-movement? event)
       (= 1 (:button event))))

(defn- deselect-all
  [selection-node]
  (doseq [[node label] (ds/sources-of selection-node :selected-nodes)]
    (ds/disconnect node label selection-node :selected-nodes)))

(defn- select-nodes
  [selection-node nodes]
  (doseq [node nodes]
    (ds/connect node :self selection-node :selected-nodes)))

(defn- selection-mode
  "True if the event has keyboard-modifier keys for multi-select.
  On Mac: COMMAND or SHIFT.
  On non-Mac: CTRL or SHIFT."
  [event]
  ;; SWT/MOD1 maps to COMMAND on Mac and CTRL elsewhere
  (if (zero? (bit-and (:state-mask event) (bit-or SWT/MOD1 SWT/SHIFT)))
    :replace
    :toggle))

(defn- selected-node-ids
  [selection-node]
  (set (map (comp :_id first) (ds/sources-of selection-node :selected-nodes))))

(defn- toggle
  "Returns a new set by toggling the elements in the 'clicked' set
  between present/absent in the 'previous' set."
  [previous clicked]
   (union
     (difference previous clicked)
     (difference clicked previous)))

(n/defnode SelectionController
  (input glcontext GLContext :inject)
  (input renderables [t/RenderData])
  (input view-camera Camera)
  (input selection-node s/Any :inject)
  (input default-selection s/Any)
  (on :mouse-down
    (when (selection-event? event)
      (let [{:keys [x y]} event
            {:keys [world-ref]} self
            [glcontext selection-node default-selection]
              (n/get-node-inputs self :glcontext :selection-node :default-selection)
            previous (disj (selected-node-ids selection-node)
                       (:_id default-selection))
            clicked (set (find-nodes-at-point self glcontext x y))
            new-node-ids (case (selection-mode event)
                           :replace clicked
                           :toggle (toggle previous clicked))
            nodes (or (seq (map #(ds/node world-ref %) new-node-ids))
                    [default-selection])]
        (deselect-all selection-node)
        (select-nodes selection-node nodes)))))

(defn broadcast-event [this event]
  (let [[controllers] (n/get-node-inputs this :controllers)]
    (doseq [controller controllers]
      (t/process-one-event controller event))))

(n/defnode BroadcastController
  (input controllers [s/Any])
  (on :mouse-down (broadcast-event self event))
  (on :mouse-up (broadcast-event self event))
  (on :mouse-double-click (broadcast-event self event))
  (on :mouse-enter (broadcast-event self event))
  (on :mouse-exit (broadcast-event self event))
  (on :mouse-hover (broadcast-event self event))
  (on :mouse-move (broadcast-event self event))
  (on :mouse-wheel (broadcast-event self event))
  (on :key-down (broadcast-event self event))
  (on :key-up (broadcast-event self event)))

(defn on-edit
  [project-node ^IEditorSite editor-site atlas-node]
  (let [editor (n/construct ed/SceneEditor :name "editor")]
    (ds/in (ds/add editor)
        (let [atlas-render (ds/add (n/construct AtlasRender))
              background   (ds/add (n/construct background/Gradient))
              grid         (ds/add (n/construct grid/Grid))
              camera       (ds/add (n/construct CameraController :camera (make-camera :orthographic)))
              controller   (ds/add (n/construct BroadcastController))
              selector     (ds/add (n/construct SelectionController))]
          (ds/connect atlas-node   :texture-packing atlas-render :texture-packing)
          (ds/connect atlas-node   :gpu-texture     atlas-render :gpu-texture)
          (ds/connect atlas-node   :self            selector     :default-selection)
          (ds/connect camera       :camera          grid         :camera)
          (ds/connect camera       :camera          editor       :view-camera)
          (ds/connect camera       :self            controller   :controllers)
          (ds/connect selector     :self            controller   :controllers)
          (ds/connect atlas-render :renderable      selector     :renderables)
          (ds/connect camera       :camera          selector     :view-camera)
          (ds/connect controller   :self            editor       :controller)
          (ds/connect background   :renderable      editor       :renderables)
          (ds/connect atlas-render :renderable      editor       :renderables)
          (ds/connect grid         :renderable      editor       :renderables)
          (ds/connect atlas-node   :aabb            editor       :aabb))
        editor)))

(defn construct-ancillary-nodes
  [self input]
  (let [atlas (protobuf/pb->map (protobuf/read-text AtlasProto$Atlas input))]
    (ds/set-property self :margin (:margin atlas))
    (ds/set-property self :extrude-borders (:extrude-borders atlas))
    (doseq [anim (:animations atlas)
            :let [anim-node (ds/add (apply n/construct AnimationGroupNode (mapcat identity (select-keys anim [:flip-horizontal :flip-vertical :fps :playback :id]))))]]
      (ds/set-property anim-node :images (mapv :image (:images anim)))
      (ds/connect anim-node :animation self :animations)
      (ds/connect anim-node :tree      self :children))
    (ds/set-property self :images (:images atlas))
    self))

(defn remove-ancillary-nodes
  [self]
  (doseq [[animation-group _] (ds/sources-of self :animations)]
    (ds/delete animation-group)))

(defn construct-compiler
  [self]
  (let [path (:filename self)
        compiler (ds/add (n/construct TextureSave
                           :texture-name        (clojure.string/replace (local-path (replace-extension path "texturesetc")) "content/" "")
                           :textureset-filename (if (satisfies? file/ProjectRelative path) (file/in-build-directory (replace-extension path "texturesetc")) path)
                           :texture-filename    (if (satisfies? file/ProjectRelative path) (file/in-build-directory (replace-extension path "texturec")) path)))]
    (ds/connect self :textureset   compiler :textureset)
    (ds/connect self :packed-image compiler :packed-image)
    self))

(defn remove-compiler
  [self]
  (let [candidates (ds/nodes-consuming self :textureset)]
    (doseq [[compiler _]  (filter #(= TextureSave (t/node-type (first %))) candidates)]
      (ds/delete compiler))))

(n/defnode AtlasNode
  "This node represents an actual Atlas. It accepts a collection
   of images and animations. It emits a packed texture-packing.

   Inputs:
   images `[dynamo.types/Image]` - A collection of images that will be packed into the atlas.
   animations `[dynamo.types/Animation]` - A collection of animations that will be packed into the atlas.

   Properties:
   margin - Integer, must be zero or greater. The number of pixels of transparent space to leave between textures.
   extrude-borders - Integer, must be zero or greater. The number of pixels for which the outer edge of each texture will be duplicated.

   The margin fits outside the extruded border.

   Outputs
   aabb `dynamo.types.AABB` - The AABB of the packed texture, in pixel space.
   gpu-texture `Texture` - A wrapper for the BufferedImage with the actual pixels. Conforms to the right protocols so you can directly use this in rendering.
   text-format `String` - A saveable representation of the atlas, its animations, and images. Built as a text-formatted protocol buffer.
   texture-packing `dynamo.types/TexturePacking` - A data structure with full access to the original image bounds, their coordinates in the packed image, the BufferedImage, and outline coordinates.
   packed-image `BufferedImage` - BufferedImage instance with the actual pixels.
   textureset `dynamo.types/TextureSet` - A data structure that logically mirrors the texturesetc protocol buffer format."
  (inherits n/OutlineNode)
  (inherits n/AutowireResources)
  (inherits n/ResourceNode)
  (inherits n/Saveable)

  (input animations [Animation])

  (property images dp/ImageResourceList (visible false))

  (property margin          dp/NonNegativeInt (default 0))
  (property extrude-borders dp/NonNegativeInt (default 0))
  (property filename (s/protocol PathManipulation) (visible false))

  (output aabb            AABB               (fnk [texture-packing] (g/rect->aabb (:aabb texture-packing))))
  (output gpu-texture     s/Any      :cached (fnk [packed-image] (texture/image-texture packed-image)))
  (output save            s/Keyword          save-atlas-file)
  (output text-format     s/Str              get-text-format)
  (output texture-packing TexturePacking :cached :substitute-value (tex/blank-texture-packing) produce-texture-packing)
  (output packed-image    BufferedImage  :cached (fnk [texture-packing] (:packed-image texture-packing)))
  (output textureset      TextureSet     :cached produce-textureset)

  (on :load
    (doto self
      (construct-ancillary-nodes (:filename self))
      (construct-compiler)
      (ds/set-property :dirty false)))

  (on :unload
    (doto self
      (remove-ancillary-nodes)
      (remove-compiler))))

(defn add-image
  [evt]
  (when-let [target (first (filter #(= AtlasNode (node-type %)) (sel/selected-nodes evt)))]
    (let [project-node  (p/project-enclosing target)
          images-to-add (p/select-resources project-node ["png" "jpg"] "Add Image(s)" true)]
      (ds/transactional
        (doseq [img images-to-add]
          (ds/connect img :image target :images)
          (ds/connect img :tree  target :children))))))

(defcommand add-image-command
  "com.dynamo.cr.menu-items.scene"
  "com.dynamo.cr.builtins.editors.atlas.add-image"
  "Add Image")

(defhandler add-image-handler add-image-command #'add-image)

(when (ds/in-transaction?)
  (p/register-editor "atlas" #'on-edit)
  (p/register-node-type "atlas" AtlasNode))<|MERGE_RESOLUTION|>--- conflicted
+++ resolved
@@ -181,13 +181,8 @@
 (defn render-texture-packing
   [ctx gl texture-packing vertex-binding gpu-texture]
   (gl/with-enabled gl [gpu-texture atlas-shader vertex-binding]
-<<<<<<< HEAD
-    (shader/set-uniform atlas-shader gl "texture" (texture/texture-unit-index gpu-texture))
+    (shader/set-uniform atlas-shader gl "texture" (texture/texture-unit-index gl gpu-texture))
     (gl/gl-draw-arrays gl GL/GL_TRIANGLES 0 (* 6 (count (:coords texture-packing))))))
-=======
-    (shader/set-uniform atlas-shader gl "texture" (texture/texture-unit-index gl gpu-texture))
-    (gl/gl-draw-arrays gl GL/GL_TRIANGLES 0 (* 6 (count (:coords textureset))))))
->>>>>>> 94718ffb
 
 (defn render-quad
   [ctx gl texture-packing vertex-binding gpu-texture i]
@@ -224,16 +219,6 @@
   [this texture-packing selection]
   (let [project-root (p/project-root-node this)
         selected (set @selection)]
-<<<<<<< HEAD
-    (vec (keep
-           (fn [rect]
-             (let [node (t/lookup project-root (:path rect))]
-               (when (selected (:_id node))
-                 {:world-transform g/Identity4d
-                  :render-fn (fn [ctx gl glu text-renderer]
-                               (render-selection-outline ctx gl this texture-packing rect))})))
-           (:coords texture-packing)))))
-=======
     (vec
       (keep
         (fn [rect]
@@ -241,9 +226,8 @@
             (when (selected (:_id node))
               {:world-transform g/Identity4d
                :render-fn (fn [ctx gl glu text-renderer]
-                            (render-selection-outline ctx gl this textureset rect))})))
-        (:coords textureset)))))
->>>>>>> 94718ffb
+                            (render-selection-outline ctx gl this texture-packing rect))})))
+        (:coords texture-packing)))))
 
 (defnk produce-renderable :- RenderData
   [this texture-packing selection vertex-binding gpu-texture]
