#include <assert.h>
#include "thread.h"

namespace dmThread
{
<<<<<<< HEAD
#if defined(__linux__) || defined(__MACH__) || defined(__EMSCRIPTEN__) || defined(__AVM2__)
    Thread New(ThreadStart thread_start, uint32_t stack_size, void* arg)
=======
#if defined(__linux__) || defined(__MACH__)

    struct ThreadData
    {
        ThreadStart m_Start;
        const char* m_Name;
        void*       m_Arg;
    };

    static void ThreadStartProxy(void* arg)
    {
        ThreadData* data = (ThreadData*) arg;
#if defined(__MACH__)
        int ret = pthread_setname_np(data->m_Name);
        assert(ret == 0);
#else
        int ret = pthread_setname_np(pthread_self(), data->m_Name);
        assert(ret == 0);
#endif
        data->m_Start(data->m_Arg);
        delete data;
    }

    Thread New(ThreadStart thread_start, uint32_t stack_size, void* arg, const char* name)
>>>>>>> e6c7000b
    {
        pthread_attr_t attr;
        int ret = pthread_attr_init(&attr);
        assert(ret == 0);

        // NOTE: At least on OSX the stack-size must be a multiple of page size
        stack_size /= 4096;
        stack_size += 1;
        stack_size *= 4096;

        ret = pthread_attr_setstacksize(&attr, stack_size);
        assert(ret == 0);

        pthread_t thread;

        ThreadData* thread_data = new ThreadData;
        thread_data->m_Start = thread_start;
        thread_data->m_Name = name;
        thread_data->m_Arg = arg;

        ret = pthread_create(&thread, &attr, (void* (*)(void*)) ThreadStartProxy, thread_data);
        assert(ret == 0);
        ret = pthread_attr_destroy(&attr);
        assert(ret == 0);


        return thread;
    }

    void Join(Thread thread)
    {
        int ret = pthread_join(thread, 0);
        assert(ret == 0);
    }

    TlsKey AllocTls()
    {
        pthread_key_t key;
        int ret = pthread_key_create(&key, 0);
        assert(ret == 0);
        return key;
    }

    void FreeTls(TlsKey key)
    {
        int ret = pthread_key_delete(key);
        assert(ret == 0);
    }

    void SetTlsValue(TlsKey key, void* value)
    {
        int ret = pthread_setspecific(key, value);
        assert(ret == 0);
    }

    void* GetTlsValue(TlsKey key)
    {
        return pthread_getspecific(key);
    }


#elif defined(_WIN32)
    Thread New(ThreadStart thread_start, uint32_t stack_size, void* arg, const char* name)
    {
        (void*) name;
        DWORD thread_id;
        HANDLE thread = CreateThread(NULL, stack_size,
                                     (LPTHREAD_START_ROUTINE) thread_start,
                                     arg, 0, &thread_id);
        assert(thread);

        return thread;
    }

    void Join(Thread thread)
    {
        uint32_t ret = WaitForSingleObject(thread, INFINITE);
        assert(ret == WAIT_OBJECT_0);
    }

    TlsKey AllocTls()
    {
        return TlsAlloc();
    }

    void FreeTls(TlsKey key)
    {
        BOOL ret = TlsFree(key);
        assert(ret);
    }

    void SetTlsValue(TlsKey key, void* value)
    {
        BOOL ret = TlsSetValue(key, value);
        assert(ret);
    }

    void* GetTlsValue(TlsKey key)
    {
        return TlsGetValue(key);
    }

#else
#error "Unsupported platform"
#endif

}


<|MERGE_RESOLUTION|>--- conflicted
+++ resolved
@@ -3,12 +3,7 @@
 
 namespace dmThread
 {
-<<<<<<< HEAD
 #if defined(__linux__) || defined(__MACH__) || defined(__EMSCRIPTEN__) || defined(__AVM2__)
-    Thread New(ThreadStart thread_start, uint32_t stack_size, void* arg)
-=======
-#if defined(__linux__) || defined(__MACH__)
-
     struct ThreadData
     {
         ThreadStart m_Start;
@@ -22,6 +17,7 @@
 #if defined(__MACH__)
         int ret = pthread_setname_np(data->m_Name);
         assert(ret == 0);
+#elif defined(__EMSCRIPTEN__)
 #else
         int ret = pthread_setname_np(pthread_self(), data->m_Name);
         assert(ret == 0);
@@ -31,7 +27,6 @@
     }
 
     Thread New(ThreadStart thread_start, uint32_t stack_size, void* arg, const char* name)
->>>>>>> e6c7000b
     {
         pthread_attr_t attr;
         int ret = pthread_attr_init(&attr);
