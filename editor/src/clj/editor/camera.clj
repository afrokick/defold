(ns editor.camera
  (:require [dynamo.geom :as geom]
            [dynamo.graph :as g]
            [dynamo.node :as n]
            [dynamo.system :as ds]
            [dynamo.types :as t]
            [dynamo.ui :as ui]
            [schema.macros :as sm])
  (:import [dynamo.types Camera Region AABB]
           [javax.vecmath Point3d Quat4d Matrix4d Vector3d Vector4d AxisAngle4d]))

(set! *warn-on-reflection* true)

(sm/defn camera-view-matrix :- Matrix4d
  [camera :- Camera]
  (let [pos (Vector3d. (t/position camera))
        m   (Matrix4d.)]
    (.setIdentity m)
    (.set m (t/rotation camera))
    (.transpose m)
    (.transform m pos)
    (.negate pos)
    (.setColumn m 3 (.x pos) (.y pos) (.z pos) 1.0)
    m))

(sm/defn camera-perspective-projection-matrix :- Matrix4d
  [camera :- Camera]
  (let [near   (.z-near camera)
        far    (.z-far camera)
        aspect (.aspect camera)
        fov    (.fov camera)

        ymax (* near (Math/tan (/ (* fov Math/PI) 360.0)))
        ymin (- ymax)
        xmin (* ymin aspect)
        xmax (* ymax aspect)

        x    (/ (* 2.0 near) (- xmax xmin))
        y    (/ (* 2.0 near) (- ymax ymin))
        a    (/ (+ xmin xmax) (- xmax xmin))
        b    (/ (+ ymin ymax) (- ymax ymin))
        c    (/ (- (+     near far)) (- far near))
        d    (/ (- (* 2.0 near far)) (- far near))
        m    (Matrix4d.)]
    (set! (. m m00) x)
    (set! (. m m01) 0.0)
    (set! (. m m02) a)
    (set! (. m m03) 0.0)

    (set! (. m m10) 0.0)
    (set! (. m m11) y)
    (set! (. m m12) b)
    (set! (. m m13) 0.0)

    (set! (. m m20) 0.0)
    (set! (. m m21) 0.0)
    (set! (. m m22) c)
    (set! (. m m23) d)

    (set! (. m m30) 0.0)
    (set! (. m m31) 0.0)
    (set! (. m m32) -1.0)
    (set! (. m m33) 0.0)
    m))

(sm/defn camera-orthographic-projection-matrix :- Matrix4d
  [camera :- Camera]
  (let [near   (.z-near camera)
        far    (.z-far camera)
        right  (/ (.fov camera) 2.0)
        left   (- right)
        bottom (/ left (.aspect camera))
        top    (/ right (.aspect camera))

        m      (Matrix4d.)]
    (set! (. m m00) (/ 2.0 (- right left)))
    (set! (. m m01) 0.0)
    (set! (. m m02) 0.0)
    (set! (. m m03) (/ (- (+ right left)) (- right left)))

    (set! (. m m10) 0.0)
    (set! (. m m11) (/ 2.0 (- top bottom)))
    (set! (. m m12) 0.0)
    (set! (. m m13) (/ (- (+ top bottom)) (- top bottom)))

    (set! (. m m20) 0.0)
    (set! (. m m21) 0.0)
    (set! (. m m22) (/ -2.0 (- far near)))
    (set! (. m m23) (/ (- (+ far near) (- far near))))

    (set! (. m m30) 0.0)
    (set! (. m m31) 0.0)
    (set! (. m m32) 0.0)
    (set! (. m m33) 1.0)
    m))

(sm/defn camera-projection-matrix :- Matrix4d
  [camera :- Camera]
  (case (:type camera)
    :perspective  (camera-perspective-projection-matrix camera)
    :orthographic (camera-orthographic-projection-matrix camera)))



(sm/defn make-camera :- Camera
  ([] (make-camera :perspective))
  ([t :- (t/enum :perspective :orthographic)]
    (let [distance 10000.0
          position (doto (Point3d.) (.set 0.0 0.0 1.0) (.scale distance))
          rotation (doto (Quat4d.)   (.set 0.0 0.0 0.0 1.0))]
      (t/->Camera t position rotation 1 2000 1 30 (Vector4d. 0 0 0 1.0)))))

(sm/defn set-orthographic :- Camera
  [camera :- Camera fov :- t/Num aspect :- t/Num z-near :- t/Num z-far :- t/Num]
  (assoc camera
         :fov fov
         :aspect aspect
         :z-near z-near
         :z-far z-far))

(sm/defn camera-rotate :- Camera
  [camera :- Camera q :- Quat4d]
  (assoc camera :rotation (doto (Quat4d. (t/rotation camera)) (.mul (doto (Quat4d. q) (.normalize))))))

(sm/defn camera-move :- Camera
  [camera :- Camera x :- t/Num y :- t/Num z :- t/Num]
  (assoc camera :position (doto (Point3d. x y z) (.add (t/position camera)))))

(sm/defn camera-set-position :- Camera
  [camera :- Camera x :- t/Num y :- t/Num z :- t/Num]
  (assoc camera :position (Point3d. x y z)))

(sm/defn camera-set-center :- Camera
  [camera :- Camera bounds :- AABB]
  (let [center (geom/aabb-center bounds)
        view-matrix (camera-view-matrix camera)]
    (.transform view-matrix center)
    (set! (. center z) 0)
    (.transform ^Matrix4d (geom/invert view-matrix) center)
    (camera-set-position camera (.x center) (.y center) (.z center))))

(sm/defn camera-project :- Point3d
  "Returns a point in device space (i.e., corresponding to pixels on screen)
   that the given point projects onto. The input point should be in world space."
  [camera :- Camera viewport :- Region point :- Point3d]
  (let [proj  (camera-projection-matrix camera)
        model (camera-view-matrix camera)
        in    (Vector4d. (.x point) (.y point) (.z point) 1.0)
        out   (Vector4d.)]
    (.transform model in out)
    (.transform proj out in)

    (assert (not= 0.0 (.w in)))
    (let [w (.w in)
          x (/ (.x in) w)
          y (/ (.y in) w)
          z (/ (.z in) w)

          rx (+ (.left viewport) (/ (* (+ 1 x) (.right  viewport)) 2))
          ry (+ (.top  viewport) (/ (* (+ 1 y) (.bottom viewport)) 2))
          rz (/ (+ 1 z) 2)

          device-y (- (.bottom viewport) (.top viewport) ry 1)]
      (Point3d. rx device-y rz))))

(defmacro scale-to-doubleunit [x x-min x-max]
  `(- (/ (* (- ~x ~x-min) 2) ~x-max) 1.0))

(defmacro normalize-vector [v]
  `(do
     (if (= (.w ~v) 0.0) (throw (ArithmeticException.)))
     (Vector4d. (/ (.x ~v) (.w ~v))
                (/ (.y ~v) (.w ~v))
                (/ (.z ~v) (.w ~v))
                1.0)))

(sm/defn camera-unproject :- Vector4d
  [camera :- Camera viewport :- Region win-x :- t/Num win-y :- t/Num win-z :- t/Num]
  (let [win-y    (- (.bottom viewport) (.top viewport) win-y 1.0)
        in       (Vector4d. (scale-to-doubleunit win-x (.left viewport) (.right viewport))
                            (scale-to-doubleunit win-y (.top viewport)  (.bottom viewport))
                            (- (* 2 win-z) 1.0)
                            1.0)
        proj     (camera-projection-matrix camera)
        model    (camera-view-matrix camera)
        a        (Matrix4d.)
        out      (Vector4d.)]
    (.mul a proj model)
    (.invert a)
    (.transform a in out)
    (normalize-vector out)))

(sm/defn viewproj-frustum-planes :- [Vector4d]
  [camera :- Camera]
  (let [view-proj   (doto (camera-projection-matrix camera)
                      (.mul (camera-view-matrix camera)))
        persp-vec   (let [x (Vector4d.)] (.getRow view-proj 3 x) x)
        rows        (mapcat #(repeat 2 %) (range 3))
        scales      (take 6 (cycle [-1 1]))]
    (map (fn [row scale]
           (let [temp ^Vector4d (Vector4d.)]
             (.getRow view-proj ^int row temp)
             (.scale  temp scale)
             (.add    temp persp-vec)
             temp))
         rows scales)))

(defn dolly
  [camera delta]
  (update-in camera [:fov]
             (fn [fov]
               (max 0.01 (+ (or fov 0) (* (or fov 1) delta))))))

(defn track
  [^Camera camera ^Region viewport last-x last-y evt-x evt-y]
  (let [focus ^Vector4d (:focus-point camera)
        point (camera-project camera viewport (Point3d. (.x focus) (.y focus) (.z focus)))
        world (camera-unproject camera viewport evt-x evt-y (.z point))
        delta (camera-unproject camera viewport last-x last-y (.z point))]
    (.sub delta world)
    (assoc (camera-move camera (.x delta) (.y delta) (.z delta))
           :focus-point (doto focus (.add delta)))))

(defn tumble
  [^Camera camera last-x last-y evt-x evt-y]
  (let [rate 0.005
        dx (- last-x evt-x)
        dy (- last-y evt-y)
        focus ^Vector4d (:focus-point camera)
        delta ^Vector4d (doto (Vector4d. ^Point3d (:position camera))
                          (.sub focus))
        q-delta ^Quat4d (doto (Quat4d.)
                          (.set delta))
        r ^Quat4d (Quat4d. ^Quat4d (:rotation camera))
        inv-r ^Quat4d (doto (Quat4d. r)
                     (.conjugate))
        m ^Matrix4d (doto (Matrix4d.)
                    (.setIdentity)
                    (.set r)
                    (.transpose))
        q2 ^Quat4d (doto (Quat4d.)
                     (.set (AxisAngle4d. 1.0  0.0  0.0 (* dy rate))))
        y-axis ^Vector4d (doto (Vector4d.))
        q1 ^Quat4d (doto (Quat4d.))]
    (.mul q-delta inv-r q-delta)
    (.mul q-delta r)
    (.getColumn m 1 y-axis)
    (.set q1 (AxisAngle4d. (.x y-axis) (.y y-axis) (.z y-axis) (* dx rate)))
    (.mul q1 q2)
    (.normalize q1)
    (.mul r q1)
    ; rotation is now in r
    (.conjugate inv-r r)

    (.mul q-delta r q-delta)
    (.mul q-delta inv-r)
    (.set delta q-delta)
    (.add delta focus)
    ; position is now in delta
    (assoc camera
           :position (Point3d. (.x delta) (.y delta) (.z delta))
           :rotation r)))

(def ^:private button-interpretation
  ;[button-scheme button     shift ctrl  alt   meta] => movement
  {[:one-button   :primary   false false true  false] :tumble
   [:one-button   :primary   false true  true  false] :track
   [:one-button   :primary   false true  false false] :dolly
   [:three-button :primary   false false true  false] :tumble
   [:three-button :secondary false false true  false] :track
   [:three-button :middle    false false true  false] :dolly})

(defn camera-movement
  ([action]
    (camera-movement (ui/mouse-type) (:button action) (:shift action) (:control action) (:alt action) (:meta action)))
  ([mouse-type button shift ctrl alt meta]
    (let [key [mouse-type button shift ctrl alt meta]
          mv (button-interpretation key :idle)]
      (button-interpretation key :idle))))


(sm/defn camera-fov-from-aabb :- t/Num
  [camera :- Camera viewport :- Region ^AABB aabb :- AABB]
  (assert camera "no camera?")
  (assert aabb   "no aabb?")
  (let [min-proj    (camera-project camera viewport (.. aabb min))
        max-proj    (camera-project camera viewport (.. aabb max))
        proj-width  (Math/abs (- (.x max-proj) (.x min-proj)))
        proj-height (Math/abs (- (.y max-proj) (.y min-proj)))
        factor-x    (Math/abs (/ proj-width  (- (.right viewport) (.left viewport))))
        factor-y    (Math/abs (/ proj-height (- (.top viewport) (.bottom viewport))))
        factor-y    (* factor-y (:aspect camera))
        fov-x-prim  (* factor-x (:fov camera))
        fov-y-prim  (* factor-y (:fov camera))
        y-aspect    (/ fov-y-prim (:aspect camera))]
    (* 1.1 (Math/max y-aspect fov-x-prim))))

(sm/defn camera-orthographic-frame-aabb :- Camera
  [camera :- Camera ^AABB aabb :- AABB]
  (assert (= :orthographic (:type camera)))
  (-> camera
    (set-orthographic (camera-fov-from-aabb camera aabb) (:aspect camera) (:z-near camera) (:z-far camera))
    (camera-set-center aabb)))

(g/defnk produce-camera [self camera viewport]
  (let [w (- (:right viewport) (:left viewport))
       h (- (:bottom viewport) (:top viewport))]
   (if (and (> w 0) (> h 0))
     (let [aspect (/ (double w) h)]
       (set-orthographic camera (:fov camera) aspect -100000 100000))
     camera)))

<<<<<<< HEAD
(defn handle-input [self action]
  (let [viewport (g/node-value self :viewport)]
    (case (:type action)
      :scroll (if (contains? (:movements-enabled self) :dolly)
                (let [dy (:delta-y action)]
                  (ds/update-property self :camera dolly (* -0.002 dy))
                  nil)
                action)
      :mouse-pressed (let [movement (get (:movements-enabled self) (camera-movement action) :idle)]
                       (swap! (:ui-state self) assoc
                              :last-x (:x action)
                              :last-y (:y action)
                              :movement movement)
                       (if (= movement :idle) action nil))
      :mouse-released (let [movement (:movement @(:ui-state self))]
                        (swap! (:ui-state self) assoc
                               :last-x nil
                               :last-y nil
                               :movement :idle)
                        (if (= movement :idle) action nil))
      :mouse-moved (let [{:keys [movement last-x last-y]} @(:ui-state self)
                         {:keys [x y]} action]
                     (if (not (= :idle movement))
                       (do
                         (case movement
                           :dolly  (ds/update-property self :camera dolly (* -0.002 (- y last-y)))
                           :track  (ds/update-property self :camera track viewport last-x last-y x y)
                           :tumble (ds/update-property self :camera tumble last-x last-y x y)
                           nil)
                         (swap! (:ui-state self) assoc
                                :last-x x
                                :last-y y)
                         nil)
                       action))
      action)))

(n/defnode CameraController
=======
(g/defnode CameraController
>>>>>>> 594221ed
  (property camera Camera)

  (property ui-state t/Any (default (constantly (atom {:movement :idle}))))
  (property movements-enabled t/Any (default #{:dolly :track :tumble}))

  (input viewport Region)
  (output viewport Region (g/fnk [viewport] viewport))
  (output camera Region produce-camera)
<<<<<<< HEAD
  (output input-handler Runnable (fnk [] handle-input))
)
=======

  (on :input
      (let [action (:action event)
            viewport (g/node-value self :viewport)]
        (case (:type action)
         :scroll (when (contains? (:movements-enabled self) :dolly)
                   (let [dy (:delta-y action)]
                     (g/update-property self :camera dolly (* -0.002 dy))
                     ))
         :mouse-pressed (swap! (:ui-state self) assoc
                               :last-x (:x action)
                               :last-y (:y action)
                               :movement (get (:movements-enabled self) (camera-movement action) :idle))
         :mouse-released (swap! (:ui-state self) assoc
                                :last-x nil
                                :last-y nil
                                :movement :idle)
         :mouse-moved (let [{:keys [movement last-x last-y]} @(:ui-state self)
                            {:keys [x y]} action]
                        (when (not (= :idle movement))
                          (case movement
                            :dolly  (g/update-property self :camera dolly (* -0.002 (- y last-y)))
                            :track  (g/update-property self :camera track viewport last-x last-y x y)
                            :tumble (g/update-property self :camera tumble last-x last-y x y)
                            nil)
                          (swap! (:ui-state self) assoc
                                 :last-x x
                                 :last-y y)))
         nil))))
>>>>>>> 594221ed
<|MERGE_RESOLUTION|>--- conflicted
+++ resolved
@@ -1,8 +1,6 @@
 (ns editor.camera
   (:require [dynamo.geom :as geom]
             [dynamo.graph :as g]
-            [dynamo.node :as n]
-            [dynamo.system :as ds]
             [dynamo.types :as t]
             [dynamo.ui :as ui]
             [schema.macros :as sm])
@@ -310,13 +308,12 @@
        (set-orthographic camera (:fov camera) aspect -100000 100000))
      camera)))
 
-<<<<<<< HEAD
 (defn handle-input [self action]
   (let [viewport (g/node-value self :viewport)]
     (case (:type action)
       :scroll (if (contains? (:movements-enabled self) :dolly)
                 (let [dy (:delta-y action)]
-                  (ds/update-property self :camera dolly (* -0.002 dy))
+                  (g/update-property self :camera dolly (* -0.002 dy))
                   nil)
                 action)
       :mouse-pressed (let [movement (get (:movements-enabled self) (camera-movement action) :idle)]
@@ -336,9 +333,9 @@
                      (if (not (= :idle movement))
                        (do
                          (case movement
-                           :dolly  (ds/update-property self :camera dolly (* -0.002 (- y last-y)))
-                           :track  (ds/update-property self :camera track viewport last-x last-y x y)
-                           :tumble (ds/update-property self :camera tumble last-x last-y x y)
+                           :dolly  (g/update-property self :camera dolly (* -0.002 (- y last-y)))
+                           :track  (g/update-property self :camera track viewport last-x last-y x y)
+                           :tumble (g/update-property self :camera tumble last-x last-y x y)
                            nil)
                          (swap! (:ui-state self) assoc
                                 :last-x x
@@ -347,10 +344,7 @@
                        action))
       action)))
 
-(n/defnode CameraController
-=======
 (g/defnode CameraController
->>>>>>> 594221ed
   (property camera Camera)
 
   (property ui-state t/Any (default (constantly (atom {:movement :idle}))))
@@ -359,37 +353,6 @@
   (input viewport Region)
   (output viewport Region (g/fnk [viewport] viewport))
   (output camera Region produce-camera)
-<<<<<<< HEAD
-  (output input-handler Runnable (fnk [] handle-input))
-)
-=======
-
-  (on :input
-      (let [action (:action event)
-            viewport (g/node-value self :viewport)]
-        (case (:type action)
-         :scroll (when (contains? (:movements-enabled self) :dolly)
-                   (let [dy (:delta-y action)]
-                     (g/update-property self :camera dolly (* -0.002 dy))
-                     ))
-         :mouse-pressed (swap! (:ui-state self) assoc
-                               :last-x (:x action)
-                               :last-y (:y action)
-                               :movement (get (:movements-enabled self) (camera-movement action) :idle))
-         :mouse-released (swap! (:ui-state self) assoc
-                                :last-x nil
-                                :last-y nil
-                                :movement :idle)
-         :mouse-moved (let [{:keys [movement last-x last-y]} @(:ui-state self)
-                            {:keys [x y]} action]
-                        (when (not (= :idle movement))
-                          (case movement
-                            :dolly  (g/update-property self :camera dolly (* -0.002 (- y last-y)))
-                            :track  (g/update-property self :camera track viewport last-x last-y x y)
-                            :tumble (g/update-property self :camera tumble last-x last-y x y)
-                            nil)
-                          (swap! (:ui-state self) assoc
-                                 :last-x x
-                                 :last-y y)))
-         nil))))
->>>>>>> 594221ed
+
+  (output input-handler Runnable (g/fnk [] handle-input))
+)